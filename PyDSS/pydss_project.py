"""Contains functionality to configure PyDSS simulations."""

import logging
import os
import shutil
import sys
import tarfile
import tempfile
import zipfile

import h5py
import pandas as pd

import PyDSS
from PyDSS.common import PROJECT_TAR, PROJECT_ZIP, CONTROLLER_TYPES, \
    SIMULATION_SETTINGS_FILENAME, DEFAULT_SIMULATION_SETTINGS_FILE, \
    ControllerType, ExportMode, MONTE_CARLO_SETTINGS_FILENAME,\
    filename_from_enum, VisualizationType, DEFAULT_MONTE_CARLO_SETTINGS_FILE,\
    SUBSCRIPTIONS_FILENAME, DEFAULT_SUBSCRIPTIONS_FILE, OPENDSS_MASTER_FILENAME
from PyDSS.exceptions import InvalidParameter, InvalidConfiguration
from PyDSS.pyDSS import instance
from PyDSS.pydss_fs_interface import PyDssDirectoryInterface, \
    PyDssArchiveFileInterfaceBase, PyDssTarFileInterface, \
    PyDssZipFileInterface, PROJECT_DIRECTORIES, \
    SCENARIOS, STORE_FILENAME
from PyDSS.reports import REPORTS_DIR
from PyDSS.registry import Registry
from PyDSS.utils.dss_utils import read_pv_systems_from_dss_file
from PyDSS.utils.utils import dump_data, load_data

from distutils.dir_util import copy_tree
logger = logging.getLogger(__name__)


DATA_FORMAT_VERSION = "1.0.1"

READ_CONTROLLER_FUNCTIONS = {
    ControllerType.PV_CONTROLLER.value: read_pv_systems_from_dss_file,
}


class PyDssProject:
    """Represents the project options for a PyDSS simulation."""

    _SKIP_ARCHIVE = (PROJECT_ZIP, PROJECT_TAR, STORE_FILENAME, REPORTS_DIR)

    def __init__(self, path, name, scenarios, simulation_config, fs_intf=None,
                 simulation_file=SIMULATION_SETTINGS_FILENAME):
        self._name = name
        self._scenarios = scenarios
        self._simulation_config = simulation_config
        self._project_dir = os.path.join(path, self._name)
        if simulation_file is None:
            self._simulation_file = os.path.join(self._project_dir, SIMULATION_SETTINGS_FILENAME)
        else:
            self._simulation_file = simulation_file
        self._scenarios_dir = os.path.join(self._project_dir, SCENARIOS)
        self._fs_intf = fs_intf  # Only needed for reading a project that was
                                 # already executed.
        self._hdf_store = None
        self._estimated_space = {}

    @property
    def dss_files_path(self):
        """Return the path containing OpenDSS files.

        Returns
        -------
        str

        """
        return os.path.join(self._project_dir, "DSSfiles")

    def export_path(self, scenario):
        """Return the path containing export data.

        Parameters
        ----------
        scenario : str

        Returns
        -------
        str

        """
        return os.path.join(self._project_dir, "Exports", scenario)

    @property
    def hdf_store(self):
        """Return the HDFStore

        Returns
        -------
        pd.HDFStore

        """
        if self._hdf_store is None:
            raise InvalidConfiguration("hdf_store is not defined")
        return self._hdf_store

    @property
    def fs_interface(self):
        """Return the interface object used to read files.

        Returns
        -------
        PyDssFileSystemInterface

        """
        if self._fs_intf is None:
            raise InvalidConfiguration("fs interface is not defined")
        return self._fs_intf

    def get_hdf_store_filename(self):
        """Return the HDFStore filename.

        Returns
        -------
        str
            Path to the HDFStore.

        Raises
        ------
        InvalidConfiguration
            Raised if no store exists.

        """
        filename = os.path.join(self._project_dir, STORE_FILENAME)
        if not os.path.exists(filename):
            raise InvalidConfiguration(f"HDFStore does not exist")

        return filename

    def get_post_process_directory(self, scenario_name):
        """Return the post-process output directory for scenario_name.

        Parameters
        ----------
        scenario_name : str

        Returns
        -------
        str

        """
        # Make sure the scenario exists. This will throw if not.
        self.get_scenario(scenario_name)
        return os.path.join(
            self._project_dir, "Scenarios", scenario_name, "PostProcess"
        )

    def get_scenario(self, name):
        """Return the scenario with name.

        Parameters
        ----------
        name : str

        Returns
        -------
        PyDssScenario

        """
        for scenario in self._scenarios:
            if scenario.name == name:
                return scenario

        raise InvalidParameter(f"{name} is not a valid scenario")

    @property
    def name(self):
        """Return the project name.

        Returns
        -------
        str

        """
        return self._name

    @property
    def project_path(self):
        """Return the path to the project.

        Returns
        -------
        str

        """
        return self._project_dir

    @property
    def scenarios(self):
        """Return the project scenarios.

        Returns
        -------
        list
            list of PyDssScenario

        """
        return self._scenarios

    @property
    def simulation_config(self):
        """Return the simulation configuration

        Returns
        -------
        dict

        """
        return self._simulation_config

    @property
    def estimated_space(self):
        """Return the estimated space in bytes.
        
        Returns
        -------
        int
        """
        return self._estimated_space

    def serialize(self, opendss_project_folder):
        """Create the project on the filesystem."""
        os.makedirs(self._project_dir, exist_ok=True)
        for name in PROJECT_DIRECTORIES:
            os.makedirs(os.path.join(self._project_dir, name), exist_ok=True)
        if opendss_project_folder:
            dest = os.path.join(self._project_dir, PROJECT_DIRECTORIES[0])
            print("OpenDSS project: ", opendss_project_folder)
            print("Destination: ", dest)
            copy_tree(opendss_project_folder, dest)
        self._serialize_scenarios()
        dump_data(
            self._simulation_config,
            os.path.join(self._project_dir, self._simulation_file),
        )
        logger.info("Initialized directories in %s", self._project_dir)

    @classmethod
<<<<<<< HEAD
    def create_project(cls, path, name, scenarios, simulation_config=None,
                       options=None, master_dss_file=None):
=======
    def create_project(cls, path, name, scenarios, simulation_config=None, options=None,
                       simulation_file=SIMULATION_SETTINGS_FILENAME, opendss_project_folder=None,
                       master_dss_file=OPENDSS_MASTER_FILENAME):
>>>>>>> aa859ade
        """Create a new PyDssProject on the filesystem.

        Parameters
        ----------
        path : str
            path in which to create directories
        name : str
            project name
        scenarios : list
            list of PyDssScenario objects
        simulation_config : str
            simulation config file; if None, use default

        """
        if simulation_config is None:
            simulation_config = DEFAULT_SIMULATION_SETTINGS_FILE
        simulation_config = load_data(simulation_config)
        if options is not None:
            simulation_config.update(options)
        if master_dss_file:
            simulation_config["Project"]["DSS File"] = master_dss_file
        simulation_config["Project"]["Project Path"] = path
        simulation_config["Project"]["Active Project"] = name
        project = cls(
            path=path,
            name=name,
            scenarios=scenarios,
            simulation_config=simulation_config,
            simulation_file=simulation_file,
        )
        project.serialize(opendss_project_folder=opendss_project_folder)
        sc_names = project.list_scenario_names()
        logger.info("Created project=%s with scenarios=%s at %s", name,
                    sc_names, path)
        return project

    def read_scenario_export_metadata(self, scenario_name):
        """Return the metadata for a scenario's exported data.

        Parameters
        ----------
        scenario_name : str

        Returns
        -------
        dict

        """
        if self._fs_intf is None:
            raise InvalidConfiguration("pydss fs interface is not defined")

        if scenario_name not in self.list_scenario_names():
            raise InvalidParameter(f"invalid scenario: {scenario_name}")

        return self._fs_intf.read_scenario_export_metadata(scenario_name)

    def list_scenario_names(self):
        return [x.name for x in self.scenarios]

    def run(self, logging_configured=True, tar_project=False, zip_project=False, dry_run=False):
        """Run all scenarios in the project."""
        if isinstance(self._fs_intf, PyDssArchiveFileInterfaceBase):
            raise InvalidConfiguration("cannot run from an archived project")
        if tar_project and zip_project:
            raise InvalidParameter("tar_project and zip_project cannot both be True")
        if self._simulation_config['Project']['DSS File'] == "":
            raise InvalidConfiguration("a valid opendss file needs to be passed")

        inst = instance()
        self._simulation_config["Logging"]["Pre-configured logging"] = logging_configured

        if dry_run:
            store_filename = os.path.join(tempfile.gettempdir(), STORE_FILENAME)
        else:
            store_filename = os.path.join(self._project_dir, STORE_FILENAME)

        driver = None
        if self._simulation_config["Exports"].get("Export Data In Memory", True):
            driver = "core"
        with h5py.File(store_filename, mode="w", driver=driver) as hdf_store:
            self._hdf_store = hdf_store
            self._hdf_store.attrs["version"] = DATA_FORMAT_VERSION
            for scenario in self._scenarios:
                self._simulation_config["Project"]["Active Scenario"] = scenario.name
                inst.run(self._simulation_config, self, scenario, dry_run=dry_run)
                self._estimated_space[scenario.name] = inst.get_estimated_space()

        if not dry_run:
            results = None
            export_tables = self._simulation_config["Exports"].get(
                "Export Data Tables", False
            )
            generate_reports = self._simulation_config.get("Reports", False)
            if export_tables or generate_reports:
                # Hack. Have to import here. Need to re-organize to fix.
                from PyDSS.pydss_results import PyDssResults
                results = PyDssResults(self._project_dir)
                if export_tables:
                    for scenario in results.scenarios:
                        scenario.export_data()

                if generate_reports:
                    results.generate_reports()

        if tar_project:
            self._tar_project_files()
        elif zip_project:
            self._zip_project_files()

        if dry_run and os.path.exists(store_filename):
            os.remove(store_filename)

    def _serialize_scenarios(self):
        self._simulation_config["Project"]["Scenarios"] = []
        for scenario in self._scenarios:
            data = {
                "name": scenario.name,
                "post_process_infos": [],
            }
            for pp_info in scenario.post_process_infos:
                data["post_process_infos"].append(
                    {
                        "script": pp_info["script"],
                        "config_file": pp_info["config_file"],
                    }
                )
            self._simulation_config["Project"]["Scenarios"].append(data)
            scenario.serialize(
                os.path.join(self._scenarios_dir, scenario.name)
            )

    def _tar_project_files(self, delete=True):
        orig = os.getcwd()
        os.chdir(self._project_dir)
        skip_names = (PROJECT_ZIP, STORE_FILENAME, REPORTS_DIR)
        try:
            filename = PROJECT_TAR
            to_delete = []
            with tarfile.open(filename, "w") as tar:
                for name in os.listdir("."):
                    if name in self._SKIP_ARCHIVE:
                        continue
                    tar.add(name)
                    if delete:
                        to_delete.append(name)

            for name in to_delete:
                if os.path.isfile(name):
                    os.remove(name)
                else:
                    shutil.rmtree(name)

            path = os.path.join(self._project_dir, filename)
            logger.info("Created project tar file: %s", path)
        finally:
            os.chdir(orig)

    def _zip_project_files(self, delete=True):
        orig = os.getcwd()
        os.chdir(self._project_dir)
        try:
            filename = PROJECT_ZIP
            to_delete = []
            with zipfile.ZipFile(filename, "w") as zipf:
                for root, dirs, files in os.walk("."):
                    if delete and root == ".":
                        to_delete += dirs
                    for filename in files:
                        if root == "." and filename in self._SKIP_ARCHIVE:
                            continue
                        path = os.path.join(root, filename)
                        zipf.write(path)
                        # We delete files and directories at the root only.
                        if delete and root == ".":
                            to_delete.append(path)

            for name in to_delete:
                if os.path.isfile(name):
                    os.remove(name)
                else:
                    shutil.rmtree(name)

            path = os.path.join(self._project_dir, filename)
            logger.info("Created project zip file: %s", path)
        finally:
            os.chdir(orig)

    @staticmethod
    def load_simulation_config(project_path, simulations_file):
        """Return the simulation settings for a project, using defaults if the
        file is not defined.

        Parameters
        ----------
        project_path : str

        Returns
        -------
        dict

        """
        filename = os.path.join(project_path, simulations_file)
        if not os.path.exists(filename):
            filename = os.path.join(
                project_path,
                DEFAULT_SIMULATION_SETTINGS_FILE,
            )
            assert os.path.exists(filename)
        return load_data(filename)

    @classmethod
    def load_project(cls, path, options=None, in_memory=False, simulation_file=SIMULATION_SETTINGS_FILENAME):
        """Load a PyDssProject from directory.

        Parameters
        ----------
        path : str
            full path to existing project
        options : dict
            options that override the config file
        in_memory : bool
            If True, load all exported data into memory.

        """
        name = os.path.basename(path)
        #if simulation_file is None:
            #simulation_file = SIMULATION_SETTINGS_FILENAME

        if os.path.exists(os.path.join(path, PROJECT_TAR)):
            fs_intf = PyDssTarFileInterface(path)
        elif os.path.exists(os.path.join(path, PROJECT_ZIP)):
            fs_intf = PyDssZipFileInterface(path)
        else:
            fs_intf = PyDssDirectoryInterface(path, simulation_file)

        simulation_config = fs_intf.simulation_config
        if options is not None:
            for category, params in options.items():
                if category not in simulation_config:
                    simulation_config[category] = {}
                simulation_config[category].update(params)
            logger.info("Overrode config options: %s", options)

        scenarios = [
            PyDssScenario.deserialize(
                fs_intf,
                x["name"],
                post_process_infos=x["post_process_infos"],
            )
            for x in simulation_config["Project"]["Scenarios"]
        ]

        return PyDssProject(
            os.path.dirname(path),
            name,
            scenarios,
            simulation_config,
            fs_intf=fs_intf,
        )

    @classmethod
    def run_project(cls, path, options=None, tar_project=False, zip_project=False, simulation_file=None, dry_run=False):

        """Load a PyDssProject from directory and run all scenarios.

        Parameters
        ----------
        path : str
            full path to existing project
        options : dict
            options that override the config file
        tar_project : bool
            tar project files after successful execution
        zip_project : bool
            zip project files after successful execution
        dry_run: bool
            dry run for getting estimated space.
        """

        project = cls.load_project(path, options=options, simulation_file=simulation_file)
        return project.run(tar_project=tar_project, zip_project=zip_project, dry_run=dry_run)

class PyDssScenario:
    """Represents a PyDSS Scenario."""

    DEFAULT_CONTROLLER_TYPES = (ControllerType.PV_CONTROLLER,)
    DEFAULT_VISUALIZATION_TYPES = (VisualizationType.FREQUENCY_PLOT, VisualizationType.HISTOGRAM_PLOT,
                                   VisualizationType.TABLE_PLOT, VisualizationType.THREEDIM_PLOT,
                                   VisualizationType.TIMESERIES_PLOT, VisualizationType.TOPOLOGY_PLOT,
                                   VisualizationType.VOLTDIST_PLOT, VisualizationType.XY_PLOT,)
    DEFAULT_EXPORT_MODE = ExportMode.EXPORTS
    _SCENARIO_DIRECTORIES = (
        "ExportLists",
        "pyControllerList",
        "pyPlotList",
        "PostProcess",
        'Monte_Carlo'
    )
    REQUIRED_POST_PROCESS_FIELDS = ("script", "config_file")

    def __init__(self, name, controller_types=None, controllers=None,
                 export_modes=None, exports=None, visualizations=None,
                 post_process_infos=None, visualization_types=None):
        self.name = name
        self.post_process_infos = []

        if visualization_types is None and visualizations is None:
            self.visualizations = {
                x: self.load_visualization_config_from_type(x)
                for x in PyDssScenario.DEFAULT_VISUALIZATION_TYPES
            }
        elif visualization_types is not None:
            self.visualizations = {
                x: self.load_visualization_config_from_type(x)
                for x in visualization_types
            }
        elif isinstance(visualizations, str):
            basename = os.path.splitext(os.path.basename(visualizations))[0]
            visualization_type = VisualizationType(basename)
            self.visualizations = {visualization_type: load_data(controllers)}
        else:
            assert isinstance(visualizations, dict)
            self.visualizations = visualizations

        if (controller_types is None and controllers is None):
            self.controllers = {}
        elif controller_types is not None:
            self.controllers = {
                x: self.load_controller_config_from_type(x)
                for x in controller_types
            }
        elif isinstance(controllers, str):
            basename = os.path.splitext(os.path.basename(controllers))[0]
            controller_type = ControllerType(basename)
            self.controllers = {controller_type: load_data(controllers)}
        else:
            assert isinstance(controllers, dict)
            self.controllers = controllers

        if export_modes is not None and exports is not None:
            raise InvalidParameter(
                "export_modes and exports cannot both be set"
            )
        if (export_modes is None and exports is None):
            mode = PyDssScenario.DEFAULT_EXPORT_MODE
            self.exports = {mode: self.load_export_config_from_mode(mode)}
        elif export_modes is not None:
            self.exports = {
                x: self.load_export_config_from_mode(x) for x in export_modes
            }
        elif isinstance(exports, str):
            mode = ExportMode(os.path.splitext(os.path.basename(exports))[0])
            self.exports = {mode: load_data(exports)}
        else:
            assert isinstance(exports, dict)
            self.exports = exports

        if post_process_infos is not None:
            for pp_info in post_process_infos:
                self.add_post_process(pp_info)

    @classmethod
    def deserialize(cls, fs_intf, name, post_process_infos):
        """Deserialize a PyDssScenario from a path.

        Parameters
        ----------
        fs_intf : PyDssFileSystemInterface
            object to read on-disk information
        name : str
            scenario name
        post_process_infos : list
            list of post_process_info dictionaries

        Returns
        -------
        PyDssScenario

        """
        controllers = fs_intf.read_controller_config(name)
        exports = fs_intf.read_export_config(name)
        visualizations = fs_intf.read_visualization_config(name)

        return cls(
            name,
            controllers=controllers,
            exports=exports,
            visualizations=visualizations,
            post_process_infos=post_process_infos,
        )

    def serialize(self, path):
        """Serialize a PyDssScenario to a directory.

        Parameters
        ----------
        path : str
            full path to scenario

        """
        os.makedirs(path, exist_ok=True)
        for name in self._SCENARIO_DIRECTORIES:
            os.makedirs(os.path.join(path, name), exist_ok=True)

        for controller_type, controllers in self.controllers.items():
            filename = os.path.join(
                path, "pyControllerList", filename_from_enum(controller_type)
            )
            dump_data(controllers, filename)

        for mode, exports in self.exports.items():
            dump_data(
                exports,
                os.path.join(path, "ExportLists", filename_from_enum(mode))
            )

        for visualization_type, visualizations in self.visualizations.items():
            filename = os.path.join(
                path, "pyPlotList", filename_from_enum(visualization_type)
            )
            dump_data(visualizations, filename)

        dump_data(
            load_data(DEFAULT_MONTE_CARLO_SETTINGS_FILE),
            os.path.join(path, "Monte_Carlo", MONTE_CARLO_SETTINGS_FILENAME)
        )

        dump_data(
            load_data(DEFAULT_SUBSCRIPTIONS_FILE),
            os.path.join(path, "ExportLists", SUBSCRIPTIONS_FILENAME)
        )

    @staticmethod
    def load_visualization_config_from_type(visualization_type):
        """Load a default visualization config from a type.

        Parameters
        ----------
        visualization_type : VisualizationType

        Returns
        -------
        dict

        """

        path = os.path.join(
            os.path.dirname(getattr(PyDSS, "__path__")[0]),
            "PyDSS",
            "defaults",
            "pyPlotList",
            filename_from_enum(visualization_type),
        )

        return load_data(path)

    @staticmethod
    def load_controller_config_from_type(controller_type):
        """Load a default controller config from a type.

        Parameters
        ----------
        controller_type : ControllerType

        Returns
        -------
        dict

        """

        path = os.path.join(
            os.path.dirname(getattr(PyDSS, "__path__")[0]),
            "PyDSS",
            "defaults",
            "pyControllerList",
            filename_from_enum(controller_type),
        )

        return load_data(path)

    @staticmethod
    def load_export_config_from_mode(export_mode):
        """Load a default export config from a type.

        Parameters
        ----------
        export_mode : ExportMode

        Returns
        -------
        dict

        """
        path = os.path.join(
            os.path.dirname(getattr(PyDSS, "__path__")[0]),
            "PyDSS",
            "defaults",
            "ExportLists",
            filename_from_enum(export_mode),
        )

        return load_data(path)

    def add_post_process(self, post_process_info):
        """Add a post-process script to a scenario.

        Parameters
        ----------
        post_process_info : dict
            Must define all fields in PyDssScenario.REQUIRED_POST_PROCESS_FIELDS

        """
        for field in self.REQUIRED_POST_PROCESS_FIELDS:
            if field not in post_process_info:
                raise InvalidParameter(
                    f"missing post-process field={field}"
                )
        config_file = post_process_info["config_file"]
        if not os.path.exists(config_file):
            raise InvalidParameter(f"{config_file} does not exist")

        self.post_process_infos.append(post_process_info)
        logger.info("Appended post-process script %s to %s",
                    post_process_info["script"], self.name)

def load_config(path):
    """Return a configuration from files.

    Parameters
    ----------
    path : str

    Returns
    -------
    dict

    """
    files = [os.path.join(path, x) for x in os.listdir(path) \
             if os.path.splitext(x)[1] == ".toml"]
    assert len(files) == 1, "only 1 .toml file is currently supported"
    return load_data(files[0])


def update_pydss_controllers(project_path, scenario, controller_type, 
                             controller, dss_file):
    """Update a scenario's controllers from an OpenDSS file.

    Parameters
    ----------
    project_path : str
        PyDSS project path.
    scenario : str
        PyDSS scenario name in project.
    controller_type : str
        A type of PyDSS controler
    controller : str
        The controller name
    dss_file : str
        A DSS file path
    """
    if controller_type not in READ_CONTROLLER_FUNCTIONS:
        supported_types = list(READ_CONTROLLER_FUNCTIONS.keys())
        print(f"Currently only {supported_types} types are supported")
        sys.exit(1)

    sim_file = os.path.join(project_path, SIMULATION_SETTINGS_FILENAME)
    config = load_data(sim_file)
    if not config["Project"].get("Use Controller Registry", False):
        print(f"'Use Controller Registry' must be set to true in {sim_file}")
        sys.exit(1)

    registry = Registry()
    if not registry.is_controller_registered(controller_type, controller):
        print(f"{controller_type} / {controller} is not registered")
        sys.exit(1)

    data = {}
    filename = f"{project_path}/Scenarios/{scenario}/pyControllerList/{controller_type}.toml"
    if os.path.exists(filename):
        data = load_data(filename)
        for val in data.values():
            if not isinstance(val, list):
                print(f"{filename} has an invalid format")
                sys.exit(1)

    element_names = READ_CONTROLLER_FUNCTIONS[controller_type](dss_file)
    num_added = 0
    if controller in data:
        existing = set(data[controller])
        final = list(existing.union(set(element_names)))
        data[controller] = final
        num_added = len(final) - len(existing)
    else:
        data[controller] = element_names
        num_added = len(element_names)

    # Remove element_names from any other controllers.
    set_names = set(element_names)
    for _controller, values in data.items():
        if _controller != controller:
            final = set(values).difference_update(set_names)
            if final is None:
                final_list = None
            else:
                final_list = list(final)
            data[_controller] = final_list

    dump_data(data, filename)
    print(f"Added {num_added} names to {filename}")<|MERGE_RESOLUTION|>--- conflicted
+++ resolved
@@ -240,14 +240,10 @@
         logger.info("Initialized directories in %s", self._project_dir)
 
     @classmethod
-<<<<<<< HEAD
-    def create_project(cls, path, name, scenarios, simulation_config=None,
-                       options=None, master_dss_file=None):
-=======
+
     def create_project(cls, path, name, scenarios, simulation_config=None, options=None,
                        simulation_file=SIMULATION_SETTINGS_FILENAME, opendss_project_folder=None,
                        master_dss_file=OPENDSS_MASTER_FILENAME):
->>>>>>> aa859ade
         """Create a new PyDssProject on the filesystem.
 
         Parameters
