--- conflicted
+++ resolved
@@ -1,8 +1,5 @@
-<<<<<<< HEAD
-__version__ = "2.3.1"
-=======
-__version__ = "3.0.0"
->>>>>>> 8f47374c
+__version__ = "3.0.1"
+
 
 from PyDSS.utils.timing_utils import timer_stats_collector
 from . import *