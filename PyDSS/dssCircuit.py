--- conflicted
+++ resolved
@@ -1,17 +1,12 @@
 from PyDSS.dssObjectBase import dssObjectBase
-from PyDSS.dssElement import dssElement
 
 class dssCircuit(dssObjectBase):
 
-<<<<<<< HEAD
     VARIABLE_OUTPUTS_BY_LABEL = {
         "AllBusMagPu":{"is_complex": True, "units": ['[pu]']}}
-=======
-    VARIABLE_OUTPUTS_BY_LABEL = {}
     VARIABLE_OUTPUTS_BY_LIST = (
         "AllBusMagPu",
     )
->>>>>>> def06b01
     VARIABLE_OUTPUTS_COMPLEX = (
         "LineLosses",
         "Losses",
