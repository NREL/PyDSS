import logging

from PyDSS.common import SimulationType
from PyDSS.pyLogger import getLoggerTag
from PyDSS.modes.Dynamic import Dynamic
from PyDSS.modes.Snapshot import Snapshot
from PyDSS.modes.QSTS import QSTS
from PyDSS.simulation_input_models import SimulationSettingsModel


<<<<<<< HEAD
def GetSolver(SimulationSettings, dssInstance):
    if SimulationSettings["Logging"]["Pre-configured logging"]:
        LoggerTag = __name__
    else:
        LoggerTag = getLoggerTag(SimulationSettings)
=======
def GetSolver(settings: SimulationSettingsModel, dssInstance):
    LoggerTag = getLoggerTag(settings)
>>>>>>> def06b01
    pyLogger = logging.getLogger(LoggerTag)

    pyLogger.info('Setting solver to %s mode.', settings.project.simulation_type.value)
    if settings.project.simulation_type == SimulationType.SNAPSHOT:
        return Snapshot(dssInstance=dssInstance, settings=settings, Logger=pyLogger)
    elif settings.project.simulation_type == SimulationType.QSTS:
        return QSTS(dssInstance=dssInstance, settings=settings, Logger=pyLogger)
    elif settings.project.simulation_type == SimulationType.DYNAMIC:
        return Dynamic(dssInstance=dssInstance, settings=settings, Logger=pyLogger)
    else:
        pyLogger.error('Invalid solver mode chosen %s', settings.project.simulation_type)
        return -1<|MERGE_RESOLUTION|>--- conflicted
+++ resolved
@@ -8,16 +8,8 @@
 from PyDSS.simulation_input_models import SimulationSettingsModel
 
 
-<<<<<<< HEAD
-def GetSolver(SimulationSettings, dssInstance):
-    if SimulationSettings["Logging"]["Pre-configured logging"]:
-        LoggerTag = __name__
-    else:
-        LoggerTag = getLoggerTag(SimulationSettings)
-=======
-def GetSolver(settings: SimulationSettingsModel, dssInstance):
+def GetSolver(settings, dssInstance):
     LoggerTag = getLoggerTag(settings)
->>>>>>> def06b01
     pyLogger = logging.getLogger(LoggerTag)
 
     pyLogger.info('Setting solver to %s mode.', settings.project.simulation_type.value)
