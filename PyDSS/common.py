
import enum
import os
from collections import namedtuple

import PyDSS
from PyDSS.utils.utils import load_data

<<<<<<< HEAD
=======
DATE_FORMAT = '%Y-%m-%d %H:%M:%S.%f' # '%Y-%m-%d %H:%M:%S.%f', "%m/%d/%Y %H:%M:%S"
TIME_FORMAT = '%H:%M:%S'
>>>>>>> def06b01

PLOTS_FILENAME = "plots.toml"
SIMULATION_SETTINGS_FILENAME = "simulation.toml"
RUN_SIMULATION_FILENAME = "simulation-run.toml"
MONTE_CARLO_SETTINGS_FILENAME = "MonteCarloSettings.toml"
OPENDSS_MASTER_FILENAME = "Master.dss"
SUBSCRIPTIONS_FILENAME = "Subscriptions.toml"
PROJECT_TAR = "project.tar"
PROJECT_ZIP = "project.zip"
<<<<<<< HEAD

=======
PROFILE_MAPPING = "mapping.toml"
PROFILE_SRC_H5 = "profiles.h5"
PV_LOAD_SHAPE_FILENAME = "pv_load_shape_data.h5"
PV_PROFILES_FILENAME = "pv_profiles.json"
NODE_NAMES_BY_TYPE_FILENAME = "node_names_by_type.json"
INTEGER_NAN = -9999
>>>>>>> def06b01

class VisualizationType(enum.Enum):
    FREQUENCY_PLOT = "FrequencySweep"
    HISTOGRAM_PLOT = "Histogram"
    VOLTDIST_PLOT = "VoltageDistance"
    TIMESERIES_PLOT = "TimeSeries"
    TOPOLOGY_PLOT = "Topology"
    XY_PLOT = "XY"
    THREEDIM_PLOT = "ThreeDim"
    TABLE_PLOT = "Table"
    NETWORK_GRAPH = "NetworkGraph"

class ControllerType(enum.Enum):
    PV_CONTROLLER = "PvController"
    SOCKET_CONTROLLER = "SocketController"
    STORAGE_CONTROLLER = "StorageController"
    XMFR_CONTROLLER = "xmfrController"
    MOTOR_STALL = "MotorStall"
    PV_VOLTAGE_RIDETHROUGH = "PvVoltageRideThru"
    FAULT_CONTROLLER = "FaultController"


CONTROLLER_TYPES = tuple(x.value for x in ControllerType)
CONFIG_EXT = ".toml"


class ExportMode(enum.Enum):
    BY_CLASS = "ExportMode-byClass"
    BY_ELEMENT = "ExportMode-byElement"
    SUBSCRIPTIONS = 'Subscriptions'
    EXPORTS = "Exports"


def filename_from_enum(obj):
    return obj.value + CONFIG_EXT


TIMESERIES_PLOT_FILENAME = filename_from_enum(VisualizationType.TIMESERIES_PLOT)
PV_CONTROLLER_FILENAME = filename_from_enum(ControllerType.PV_CONTROLLER)
STORAGE_CONTROLLER_FILENAME = filename_from_enum(ControllerType.STORAGE_CONTROLLER)
SOCKET_CONTROLLER_FILENAME = filename_from_enum(ControllerType.XMFR_CONTROLLER)
XMFR_CONTROLLER_FILENAME = filename_from_enum(ControllerType.SOCKET_CONTROLLER)
EXPORT_BY_CLASS_FILENAME = filename_from_enum(ExportMode.BY_CLASS)
EXPORT_BY_ELEMENT_FILENAME = filename_from_enum(ExportMode.BY_ELEMENT)
EXPORTS_FILENAME = filename_from_enum(ExportMode.EXPORTS)


DEFAULT_SUBSCRIPTIONS_FILE = os.path.join(
    os.path.dirname(getattr(PyDSS, "__path__")[0]),
    "PyDSS",
    "defaults",
    "ExportLists",
    SUBSCRIPTIONS_FILENAME,
)
DEFAULT_SIMULATION_SETTINGS_FILE = os.path.join(
    os.path.dirname(getattr(PyDSS, "__path__")[0]),
    "PyDSS",
    "defaults",
    SIMULATION_SETTINGS_FILENAME,
)
DEFAULT_CONTROLLER_CONFIG_FILE = os.path.join(
    os.path.dirname(getattr(PyDSS, "__path__")[0]),
    "PyDSS",
    "defaults",
    "pyControllerList",
    PV_CONTROLLER_FILENAME,
)
DEFAULT_VISUALIIZATION_CONFIG_FILE = os.path.join(
    os.path.dirname(getattr(PyDSS, "__path__")[0]),
    "PyDSS",
    "defaults",
    "pyPlotList",
    TIMESERIES_PLOT_FILENAME,
)
DEFAULT_PLOT_SETTINGS_FILE = os.path.join(
    os.path.dirname(getattr(PyDSS, "__path__")[0]),
    "PyDSS",
    "defaults",
    PLOTS_FILENAME
)
DEFAULT_EXPORT_BY_CLASS_SETTINGS_FILE = os.path.join(
    os.path.dirname(getattr(PyDSS, "__path__")[0]),
    "PyDSS",
    "defaults",
    "ExportLists",
    EXPORT_BY_CLASS_FILENAME,
)
DEFAULT_EXPORT_BY_ELEMENT_SETTINGS_FILE = os.path.join(
    os.path.dirname(getattr(PyDSS, "__path__")[0]),
    "PyDSS",
    "defaults",
    "ExportLists",
    EXPORTS_FILENAME,
)
DEFAULT_EXPORTS_SETTINGS_FILE = os.path.join(
    os.path.dirname(getattr(PyDSS, "__path__")[0]),
    "PyDSS",
    "defaults",
    "ExportLists",
    EXPORT_BY_ELEMENT_FILENAME,
)
DEFAULT_MONTE_CARLO_SETTINGS_FILE = os.path.join(
    os.path.dirname(getattr(PyDSS, "__path__")[0]),
    "PyDSS",
    "defaults",
    "Monte_Carlo",
    MONTE_CARLO_SETTINGS_FILENAME,
)


class ControlMode(enum.Enum):
    """Supported control modes"""
    STATIC = "Static"
    TIME = "Time"


class DataConversion(enum.Enum):
    NONE = "none"
    ABS = "abs"
    ABS_SUM = "abs_sum"
    SUM = "sum"
    SUM_ABS_REAL = "sum_abs_real"


class DatasetPropertyType(enum.Enum):
    PER_TIME_POINT = "per_time_point"  # data is stored at every time point
    FILTERED = "filtered"  # data is stored after being filtered
    METADATA = "metadata"  # metadata for another dataset
    TIME_STEP = "time_step"  # data are time indices, tied to FILTERED
    VALUE = "value"  # Only a single value is written for each element


class FileFormat(enum.Enum):
    """Supported file formats"""
    CSV = "csv"
    HDF5 = "h5"


class LimitsFilter(enum.Enum):
    INSIDE = "inside"
    OUTSIDE = "outside"


class LoggingLevel(enum.Enum):
    """Supported logging levels"""
    DEBUG = "debug"
    INFO = "info"
    WARNING = "warning"
    ERROR = "error"


class ReportGranularity(enum.Enum):
    """Specifies the granularity on which data is collected."""
    PER_ELEMENT_PER_TIME_POINT = "per_element_per_time_point"
    PER_ELEMENT_TOTAL = "per_element_total"
    ALL_ELEMENTS_PER_TIME_POINT = "all_elements_per_time_point"
    ALL_ELEMENTS_TOTAL = "all_elements_total"


class SimulationType(enum.Enum):
    """Supported simulation types"""
    DYNAMIC = "dynamic"
    QSTS = "qsts"
    SNAPSHOT = "snapshot"


class SnapshotTimePointSelectionMode(enum.Enum):
    """Defines methods by which snapshot time points can be calculated."""

    MAX_PV_LOAD_RATIO = "max_pv_load_ratio"
    MAX_LOAD = "max_load"
    DAYTIME_MIN_LOAD = "daytime_min_load"
    MAX_PV_MINUS_LOAD = "pv_minus_load"
    NONE = "none"


class StoreValuesType(enum.Enum):
    ALL = "all"
    CHANGE_COUNT = "change_count"
    MAX = "max"
    MIN = "min"
    MOVING_AVERAGE = "moving_average"
    MOVING_AVERAGE_MAX = "moving_average_max"
    SUM = "sum"


MinMax = namedtuple("MinMax", "min, max")<|MERGE_RESOLUTION|>--- conflicted
+++ resolved
@@ -6,11 +6,8 @@
 import PyDSS
 from PyDSS.utils.utils import load_data
 
-<<<<<<< HEAD
-=======
 DATE_FORMAT = '%Y-%m-%d %H:%M:%S.%f' # '%Y-%m-%d %H:%M:%S.%f', "%m/%d/%Y %H:%M:%S"
 TIME_FORMAT = '%H:%M:%S'
->>>>>>> def06b01
 
 PLOTS_FILENAME = "plots.toml"
 SIMULATION_SETTINGS_FILENAME = "simulation.toml"
@@ -20,16 +17,12 @@
 SUBSCRIPTIONS_FILENAME = "Subscriptions.toml"
 PROJECT_TAR = "project.tar"
 PROJECT_ZIP = "project.zip"
-<<<<<<< HEAD
-
-=======
 PROFILE_MAPPING = "mapping.toml"
 PROFILE_SRC_H5 = "profiles.h5"
 PV_LOAD_SHAPE_FILENAME = "pv_load_shape_data.h5"
 PV_PROFILES_FILENAME = "pv_profiles.json"
 NODE_NAMES_BY_TYPE_FILENAME = "node_names_by_type.json"
 INTEGER_NAN = -9999
->>>>>>> def06b01
 
 class VisualizationType(enum.Enum):
     FREQUENCY_PLOT = "FrequencySweep"
@@ -50,6 +43,8 @@
     MOTOR_STALL = "MotorStall"
     PV_VOLTAGE_RIDETHROUGH = "PvVoltageRideThru"
     FAULT_CONTROLLER = "FaultController"
+    THERMOSTATIC_LOAD_CONTROLLER = "ThermostaticLoad"
+    GENERATOR_CONTROLLER = "GenController"
 
 
 CONTROLLER_TYPES = tuple(x.value for x in ControllerType)
