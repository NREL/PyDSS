--- conflicted
+++ resolved
@@ -17,11 +17,8 @@
         self._Variables = {}
         self._dssInstance = dssInstance
         self._Enabled = True
-<<<<<<< HEAD
+        self._CachedValueStorage = {}
         self._Parameters = {}
-=======
-        self._CachedValueStorage = {}
->>>>>>> def06b01
 
     @property
     def dss(self):
@@ -57,6 +54,7 @@
         return self._Name
 
     def GetValue(self, VarName, convert=False):
+        self.SetActiveObject()
         if VarName in self._Variables:
             VarValue = self.GetVariable(VarName, convert=convert)
         else:
@@ -66,11 +64,10 @@
     def GetVariable(self, VarName, convert=False):
         if VarName not in self._Variables:
             raise InvalidParameter(f'{VarName} is an invalid variable name for element {self._FullName}')
-
-        self.SetActiveObject()
+        if self._dssInstance.Element.Name() != self._FullName:
+            self.SetActiveObject()
         func = self._Variables[VarName]
         if func is None:
-            print(func, VarName)
             raise InvalidParameter(f"get function for {self._FullName} / {VarName} is None")
 
         value = func()
@@ -122,7 +119,8 @@
         return self._Name
 
     def SetVariable(self, VarName, Value):
-        self.SetActiveObject()
+        if self._dssInstance.Element.Name() != self._FullName:
+            self.SetActiveObject()
         if VarName not in self._Variables:
             raise InvalidParameter(f"invalid variable name {VarName}")
 
