--- conflicted
+++ resolved
@@ -9,6 +9,7 @@
 
 import opendssdirect as dss
 import pandas as pd
+import opendssdirect as dss
 
 from PyDSS.pyLogger import getLoggerTag
 from PyDSS.unitDefinations import unit_info
@@ -46,17 +47,8 @@
 
     def __init__(self, settings: SimulationSettingsModel, system_paths, dss_objects,
                  dss_objects_by_class, dss_buses, dss_solver, dss_command,
-<<<<<<< HEAD
-                 dss_instance):
-        if options["Logging"]["Pre-configured logging"]:
-            logger_tag = __name__
-        else:
-            logger_tag = getLoggerTag(options)
-        self._logger = logging.getLogger(logger_tag)
-=======
                  dss_instance, timer_stats):
         self._logger = logger
->>>>>>> def06b01
         self._dss_solver = dss_solver
         self._results = {}
         self._buses = dss_buses
@@ -70,14 +62,8 @@
         self._stats = timer_stats
 
         self._dss_command = dss_command
-<<<<<<< HEAD
-        self._dss_instance = dss_instance
-        self._start_day = options["Project"]["Start Day"]
-        self._end_day = options["Project"]["End Day"]
-=======
         self._start_day = dss_solver.StartDay
         self._end_day = dss_solver.EndDay
->>>>>>> def06b01
         self._time_dataset = None
         self._frequency_dataset = None
         self._mode_dataset = None
@@ -93,28 +79,12 @@
             settings.project.active_scenario,
         )
         # Use / because this is used in HDFStore
-<<<<<<< HEAD
-        self._export_relative_dir = f"Exports/" + options["Project"]["Active Scenario"]
-        self._store_frequency = False
-        self._store_mode = False
-        self.CurrentResults = {}
-        if options["Project"]["Simulation Type"] == "Dynamic" or \
-                options["Frequency"]["Enable frequency sweep"]:
-            self._store_frequency = True
-            self._store_mode = True
-
-        if options["Exports"]["Export Mode"] == "byElement":
-            raise InvalidParameter(
-                "Export Mode 'byElement' is not supported by ResultData"
-            )
-=======
         self._export_relative_dir = "Exports/" + settings.project.active_scenario
         self._store_frequency = False
         self._store_mode = False
         if settings.frequency.enable_frequency_sweep:
             self._store_frequency = True
             self._store_mode = True
->>>>>>> def06b01
 
         pathlib.Path(self._export_dir).mkdir(parents=True, exist_ok=True)
 
@@ -230,31 +200,6 @@
             columns=("Mode",),
             max_chunk_bytes=self._max_chunk_bytes
         )
-<<<<<<< HEAD
-
-        for element in self._elements:
-            element.initialize_data_store(hdf_store, self._scenario, num_steps)
-
-    def UpdateResults(self):
-        self.CurrentResults.clear()
-
-        timestamp = self._dss_solver.GetDateTime().timestamp()
-        self._time_dataset.write_value(timestamp)
-        self._frequency_dataset.write_value(self._dss_solver.getFrequency())
-        self._mode_dataset.write_value(self._dss_solver.getMode())
-
-        for elem in self._elements:
-            data = elem.append_values(timestamp)
-            self.CurrentResults.update(data)
-        return self.CurrentResults
-
-    def ExportResults(self, fileprefix=""):
-        self.FlushData()
-        for element in self._elements:
-            element.export_change_counts()
-            element.export_sums()
-
-=======
         self._cur_step = 0
 
         base_path = "Exports/" + self._scenario
@@ -292,26 +237,17 @@
         return current_results
 
     def ExportResults(self):
->>>>>>> def06b01
         metadata = {
             "event_log": None,
             "element_info_files": [],
         }
 
-<<<<<<< HEAD
-        if self._options["Exports"]["Export Event Log"]:
-            self._export_event_log(metadata)
-        if self._options["Exports"]["Export Elements"]:
-            self._export_elements(metadata)
-        if self._options["Exports"]["Export PV Profiles"]:
-=======
         if self._settings.exports.export_event_log:
             self._export_event_log(metadata)
         if self._settings.exports.export_elements:
             self._export_elements(metadata, set(self._settings.exports.export_element_types))
             self._export_feeder_head_info(metadata)
         if self._settings.exports.export_pv_profiles:
->>>>>>> def06b01
             self._export_pv_profiles()
         if self._settings.exports.export_node_names_by_type:
             self._export_node_names_by_type()
@@ -345,11 +281,6 @@
         finally:
             os.chdir(orig)
 
-<<<<<<< HEAD
-    def _export_elements(self, metadata):
-        dss = self._dss_instance
-        exports = (
-=======
     def _export_dataframe(self, df, basename):
         filename = basename + "." + self._export_format
         write_dataframe(df, filename, compress=self._export_compression)
@@ -422,7 +353,6 @@
 
     def _export_elements(self, metadata, element_types):
         exports = [
->>>>>>> def06b01
             # TODO: opendssdirect does not provide a function to export Bus information.
             ("Capacitors", "CapacitorsInfo", dss.Capacitors.Count, dss.utils.capacitors_to_dataframe),
             ("Fuses", "FusesInfo", dss.Fuses.Count, dss.utils.fuses_to_dataframe),
@@ -599,236 +529,6 @@
 
         """
         total = 0
-<<<<<<< HEAD
-        for element in self._elements:
-            total += element.max_num_bytes()
-        return total
-
-
-class ElementData:
-    """Stores all property data for an element."""
-    def __init__(self, name, obj, max_chunk_bytes, options, scenario=None, hdf_store=None):
-        self._properties = []
-        self._name = name
-        self._obj = obj
-        self._data = {}  # Containers for properties per time point on disk.
-        self._circular_buf = {}  # Keeps last n values in memory for averages.
-        self._sums = {}  # Keeps running sums in memory.
-        self._change_counts = {}  # Keeps change counts of properties.
-        self._num_steps = None
-        self._scenario = scenario
-        self._hdf_store = hdf_store
-        self._max_chunk_bytes = max_chunk_bytes
-        self._options = options
-        self._step_number = 1
-
-        self._get_value_func_by_type = {
-            StoreValuesType.ALL: self._get_value,
-            StoreValuesType.CHANGE_COUNT: self._get_value_type_change_count,
-            StoreValuesType.MOVING_AVERAGE: self._get_value,
-            StoreValuesType.SUM: self._get_value,
-        }
-
-        self._should_store_by_type = {
-            StoreValuesType.ALL: self._should_store_type_all,
-            StoreValuesType.CHANGE_COUNT: lambda _, __, ___: False,
-            StoreValuesType.MOVING_AVERAGE: self._should_store_type_moving_average,
-            StoreValuesType.SUM: self._should_store_type_sum,
-        }
-
-    @staticmethod
-    def _prop_key(prop):
-        return (prop.elem_class, prop.storage_name)
-
-    @staticmethod
-    def _value_key(prop):
-        return (prop.elem_class, prop.name)
-
-    def initialize_data_store(self, hdf_store, scenario, num_steps):
-        self._hdf_store = hdf_store
-        self._num_steps = num_steps
-        self._scenario = scenario
-        # Reset these for MonteCarlo simulations.
-        for key in self._data:
-            self._data[key] = None
-        self._step_number = 1
-
-    def append_property(self, prop):
-        self._properties.append(prop)
-        key = self._prop_key(prop)
-        self._data[key] = None
-        if prop.store_values_type == StoreValuesType.SUM:
-            self._sums[key] = None
-        elif prop.store_values_type == StoreValuesType.MOVING_AVERAGE:
-            self._circular_buf[key] = _CircularBufferHelper(prop)
-        elif prop.store_values_type == StoreValuesType.CHANGE_COUNT:
-            self._change_counts[key] = (None, 0)
-
-    def append_values(self, timestamp):
-        curr_data = {}
-        cached_values = {}
-        for prop in self._properties:
-            if not prop.should_sample_value(self._step_number):
-                continue
-            prop_key = self._prop_key(prop)
-            value_key = self._value_key(prop)
-            # Don't re-read the same value multiple times.
-            if value_key in cached_values:
-                value = cached_values[value_key]
-            else:
-                value = self._get_value_func_by_type[prop.store_values_type](prop, prop_key, timestamp)
-                if value is not None:
-                    cached_values[value_key] = value
-            if not self._should_store_by_type[prop.store_values_type](prop, prop_key, value):
-                continue
-            if len(value.make_columns()) > 1 or isinstance(value.value, list):
-                for column, val in zip(value.make_columns(), value.value):
-                    curr_data[column] = val
-            else:
-                curr_data[value.make_columns()[0]] = value.value
-            if self._data[prop_key] is None:
-                path = f"Exports/{self._scenario}/{prop.elem_class}/{self._name}/{prop.storage_name}"
-                self._data[prop_key] = ValueContainer(
-                    value,
-                    self._hdf_store,
-                    path,
-                    prop.get_max_size(self._num_steps),
-                    dataset_property_type=prop.get_dataset_property_type(),
-                    max_chunk_bytes=self._max_chunk_bytes,
-                    store_timestamp=prop.should_store_timestamp(),
-                )
-
-            self._data[prop_key].append(value, timestamp=timestamp)
-        self._step_number += 1
-        return curr_data
-
-    def _get_value(self, prop, prop_key, timestamp):
-        if prop.custom_function is None:
-            value = self._obj.GetValue(prop.name, convert=True)
-        else:
-            value = prop.custom_function(self._obj, timestamp, self._step_number, self._options)
-
-        return value
-
-    def _get_value_type_change_count(self, prop, prop_key, timestamp):
-        last_value, count = self._change_counts[prop_key]
-        assert prop.custom_function is not None
-        self._change_counts[prop_key] = prop.custom_function(
-            self._obj, timestamp, self._step_number, self._options, last_value, count
-        )
-
-        return None
-
-    def _should_store_type_all(self, prop, _, value):
-        return prop.should_store_value(value.value)
-
-    def _should_store_type_moving_average(self, prop, key, value):
-        # Store every value in the circular buffer. Apply limits to the
-        # moving average.
-        buf = self._circular_buf[key]
-        buf.append(value.value)
-        if buf.should_store():
-            suffix = "Avg"
-            value.set_element_property(prop.storage_name)
-            value.set_value(buf.average())
-            return prop.should_store_value(value.value)
-        return False
-
-    def _should_store_type_sum(self, prop, key, value):
-        if self._sums[key] is None:
-            self._sums[key] = value
-        else:
-            self._sums[key] += value
-        # These values are not written to disk until the end.
-        return False
-
-    def export_change_counts(self):
-        """Export properties stored as change counts to disk."""
-        for key, val in self._change_counts.items():
-            elem_class = key[0]
-            prop = key[1]
-            value = ValueByNumber(self._name, prop, val[1])
-            path = f"Exports/{self._scenario}/{elem_class}/{self._name}/{prop}"
-            container = ValueContainer(
-                value,
-                self._hdf_store,
-                path,
-                1,
-                max_chunk_bytes=self._max_chunk_bytes,
-                dataset_property_type=DatasetPropertyType.NUMBER,
-            )
-            container.append(value)
-            container.flush_data()
-
-    def export_sums(self):
-        """Export properties stored as sums to disk."""
-        for key, value in self._sums.items():
-            path = f"Exports/{self._scenario}/{key[0]}/{self._name}/{key[1]}"
-            container = ValueContainer(
-                value,
-                self._hdf_store,
-                path,
-                1,
-                max_chunk_bytes=self._max_chunk_bytes,
-                dataset_property_type=DatasetPropertyType.NUMBER,
-            )
-            container.append(value)
-            container.flush_data()
-
-    def flush_data(self):
-        """Flush any outstanding data to disk."""
-        for container in self._data.values():
-            if container is None:
-                continue
-            container.flush_data()
-
-    def max_num_bytes(self):
-        """Return the maximum number of bytes the element could store.
-
-        Returns
-        -------
-        int
-
-        """
-        total = 0
-        for container in self._data.values():
-            if container is None:
-                logger.debug("max_num_bytes is unknown; no value has been collected yet")
-                continue
-            total += container.max_num_bytes()
-        return total
-
-    @property
-    def name(self):
-        return self._name
-
-    @property
-    def properties(self):
-        return self._properties[:]
-
-
-class _CircularBufferHelper:
-    def __init__(self, prop):
-        self._buf = deque(maxlen=prop.window_size)
-        self._count = 0
-        self._store_interval = prop.moving_average_store_interval
-
-    def append(self, val):
-        self._buf.append(val)
-        self._count += 1
-        if self._count == self._store_interval:
-            self._count = 0
-
-    def average(self):
-        assert self._buf
-        if isinstance(self._buf[0], list):
-            return pd.DataFrame(self._buf).mean().values
-        return sum(self._buf) / len(self._buf)
-
-    def should_store(self):
-        return self._count == 0
-=======
         for metric in self._iter_metrics():
             total += metric.max_num_bytes()
-        return total
->>>>>>> def06b01
+        return total