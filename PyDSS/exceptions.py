--- conflicted
+++ resolved
@@ -10,9 +10,6 @@
 
 
 class OpenDssConvergenceError(Exception):
-<<<<<<< HEAD
-    """Raised when OpenDSS fails to converge on a solution."""
-=======
     """Raised when OpenDSS fails to converge on a solution."""
 
 
@@ -33,5 +30,4 @@
 
 
 class PyDssConvergenceErrorCountExceeded(Exception):
-    """Raised when PyDSS exceeds the threshold of convergence error counts."""
->>>>>>> def06b01
+    """Raised when PyDSS exceeds the threshold of convergence error counts."""