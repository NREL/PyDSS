"""Contains DatasetBuffer"""

import logging

import numpy as np
import pandas as pd

from PyDSS.common import DatasetPropertyType
from PyDSS.exceptions import InvalidConfiguration
from PyDSS.utils.utils import make_timestamps


KiB = 1024
MiB = KiB * KiB
GiB = MiB * MiB

# The optimal number of chunks to store in memory will vary widely.
# The h5py docs recommend keeping chunk byte sizes between 10 KiB - 1 MiB.
# It needs to be larger than the biggest possible row and also cover enough of
# column to compress duplicate values. Since we might store thousands of
# elements in one dataset, make it the max by default.
# Note that the downside to making this larger is that any read causes the
# entire chunk to be read.
DEFAULT_MAX_CHUNK_BYTES = 1 * MiB

logger = logging.getLogger(__name__)


class DatasetBuffer:
    """Provides a write buffer to an HDF dataset to increase performance.
    Users must call flush_data before the object goes out of scope to ensure
    that all data is flushed.

    """
    # TODO add support for context manager, though PyDSS wouldn't be able to
    # take advantage in its current implementation.

    def __init__(
            self, hdf_store, path, max_size, dtype, columns, scaleoffset=None,
            max_chunk_bytes=None, attributes=None, names=None,
            column_ranges_per_name=None, data=None
        ):
        if max_chunk_bytes is None:
            max_chunk_bytes = DEFAULT_MAX_CHUNK_BYTES
        self._buf_index = 0
        self._hdf_store = hdf_store
        self._max_size = max_size
        num_columns = len(columns)
<<<<<<< HEAD
        self._chunk_size = self.compute_chunk_count(
            num_columns,
            max_size,
            dtype,
            max_chunk_bytes,
        )
        if num_columns == 1 and not isinstance(columns, list):
            shape = (self._max_size,)
            chunks = (self._chunk_size,)
        else:
=======
        if data is None:
            self._chunk_size = self.compute_chunk_count(
                num_columns,
                max_size,
                dtype,
                max_chunk_bytes,
            )
>>>>>>> def06b01
            shape = (self._max_size, num_columns)
            chunks = (self._chunk_size, num_columns)
        else:
            self._chunk_size = None
            shape = None
            chunks = None

        self._dataset = self._hdf_store.create_dataset(
            name=path,
            shape=shape,
            data=data,
            chunks=chunks,
            dtype=dtype,
            compression="gzip",
            compression_opts=4,
            shuffle=True,
            # Does not preserve NaN, so don't use it.
            #scaleoffset=scaleoffset,
        )

        # Columns, names, and column_ranges_per_name can't be stored as
        # attributes because they can exceed the size limit. Store as datasets
        # instead.
        column_dataset_path = path + "Columns"
        column_dataset = self._hdf_store.create_dataset(
            name=column_dataset_path,
            data=np.array(columns, dtype="S"),
        )
        column_dataset.attrs["type"] = DatasetPropertyType.METADATA.value
        self._dataset.attrs["column_dataset_path"] = column_dataset_path

        if names is not None:
            name_dataset_path = path + "Names"
            name_dataset = self._hdf_store.create_dataset(
                name = name_dataset_path,
                data = np.array(names, dtype="S"),
            )
            name_dataset.attrs["type"] = DatasetPropertyType.METADATA.value
            self._dataset.attrs["name_dataset_path"] = name_dataset_path

        if column_ranges_per_name is not None:
            column_ranges_dataset_path = path + "ColumnRanges"
            column_ranges_dataset = self._hdf_store.create_dataset(
                name=column_ranges_dataset_path,
                data=column_ranges_per_name,
            )
            column_ranges_dataset.attrs["type"] = DatasetPropertyType.METADATA.value
            self._dataset.attrs["column_ranges_dataset_path"] = column_ranges_dataset_path

        self._dataset.attrs["length"] = 0
        self._dataset_index = 0
        self._buf = np.empty(chunks, dtype=dtype)

        if attributes is not None:
            for attr, val in attributes.items():
                self._dataset.attrs[attr] = val

        logger.debug("Created DatasetBuffer path=%s shape=%s chunks=%s",
                     path, shape, chunks)

    def __del__(self):
        assert self._buf_index == 0, \
            f"DatasetBuffer destructed with data in memory: {self._dataset.name}"

    def flush_data(self):
        """Flush the data in the temporary buffer to storage."""
        length = self._buf_index
        if length == 0:
            return

        new_index = self._dataset_index + length
        self._dataset[self._dataset_index:new_index] = self._buf[0:length]
        self._buf_index = 0
        self._dataset_index = new_index
        self._dataset.attrs["length"] = new_index
        self._dataset.flush()

    def max_num_bytes(self):
        """Return the maximum number of bytes the container could hold.

        Returns
        -------
        int

        """
        size_row = self._buf.size * self._buf.itemsize / len(self._buf)
        return size_row * self._max_size

    def write_value(self, value):
        """Write the value to the internal buffer, flushing when full."""
        self._buf[self._buf_index] = value
        self._buf_index += 1
        if self._buf_index == self._chunk_size:
            self.flush_data()

    def write_data(self, values):
        """Write the data to the dataset."""
        new_index = self._dataset_index + len(values)
        self._dataset[self._dataset_index:new_index] = values
        self._dataset_index = new_index
        self._dataset.attrs["length"] = new_index

    @staticmethod
    def compute_chunk_count(
            num_columns,
            max_size,
            dtype,
            max_chunk_bytes=DEFAULT_MAX_CHUNK_BYTES
        ):
        assert max_size > 0, f"max_size={max_size}"
        tmp = np.empty((1, num_columns), dtype=dtype)
        size_row = tmp.size * tmp.itemsize
        chunk_count = min(int(max_chunk_bytes / size_row), max_size)
        if chunk_count == 0:
            raise InvalidConfiguration(
                f"HDF Max Chunk Bytes is smaller than the size of a row. Please increase it. " \
                f"max_chunk_bytes={max_chunk_bytes} num_columns={num_columns} " \
                f"size_row={size_row}"
            )

        return chunk_count

    @staticmethod
    def get_column_ranges(dataset):
        """Return the column ranges per name for the dataset.

        Parameters
        ----------
        dataset : h5py.Dataset

        Returns
        -------
        list

        """
        column_ranges_dataset = dataset.file[dataset.attrs["column_ranges_dataset_path"]]
        return column_ranges_dataset[:]

    @staticmethod
    def get_columns(dataset):
        """Return the columns for the dataset.

        Parameters
        ----------
        dataset : h5py.Dataset

        Returns
        -------
        list

        """
        col_dataset = dataset.file[dataset.attrs["column_dataset_path"]]
        return [x.decode("utf8") for x in col_dataset[:]]

    @staticmethod
    def get_names(dataset):
        """Return the names for the dataset.

        Parameters
        ----------
        dataset : h5py.Dataset

        Returns
        -------
        list

        """
        name_dataset = dataset.file[dataset.attrs["name_dataset_path"]]
        return [x.decode("utf8") for x in name_dataset[:]]

    @staticmethod
    def to_dataframe(dataset, column_range=None):
        """Create a pandas DataFrame from a dataset created with this class.

        Parameters
        ----------
        dataset : h5py.Dataset
        column_range : None | list
            first element is column start, second element is length

        Returns
        -------
        pd.DataFrame

        """
        length = dataset.attrs["length"]
        columns = DatasetBuffer.get_columns(dataset)
        if column_range is None:
            return pd.DataFrame(dataset[:length], columns=columns)

        start = column_range[0]
        end = start + column_range[1]
        return pd.DataFrame(
            dataset[:length, start:end],
            columns=columns[start:end],
        )

    @staticmethod
    def to_datetime(dataset):
        """Create a pandas DatetimeIndex from a dataset.

        Parameters
        ----------
        dataset : h5py.Dataset

        Returns
        -------
        pd.DatetimeIndex

        """
        length = dataset.attrs["length"]
        return make_timestamps(dataset[:length])<|MERGE_RESOLUTION|>--- conflicted
+++ resolved
@@ -46,18 +46,6 @@
         self._hdf_store = hdf_store
         self._max_size = max_size
         num_columns = len(columns)
-<<<<<<< HEAD
-        self._chunk_size = self.compute_chunk_count(
-            num_columns,
-            max_size,
-            dtype,
-            max_chunk_bytes,
-        )
-        if num_columns == 1 and not isinstance(columns, list):
-            shape = (self._max_size,)
-            chunks = (self._chunk_size,)
-        else:
-=======
         if data is None:
             self._chunk_size = self.compute_chunk_count(
                 num_columns,
@@ -65,7 +53,11 @@
                 dtype,
                 max_chunk_bytes,
             )
->>>>>>> def06b01
+            # TODO DT: Gemini had this code. Find out why.
+            #if num_columns == 1 and not isinstance(columns, list):
+            #    shape = (self._max_size,)
+            #    chunks = (self._chunk_size,)
+            #else:
             shape = (self._max_size, num_columns)
             chunks = (self._chunk_size, num_columns)
         else:
