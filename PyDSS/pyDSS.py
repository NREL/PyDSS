import subprocess
import pathlib
import PyDSS
import toml
import os
import logging

from PyDSS.common import RUN_SIMULATION_FILENAME
from PyDSS.exceptions import InvalidConfiguration
from PyDSS.dssInstance import OpenDSS
from PyDSS.simulation_input_models import SimulationSettingsModel, dump_settings
from PyDSS.utils.utils import dump_data, load_data
<<<<<<< HEAD
=======

>>>>>>> def06b01

__author__ = "Aadil Latif"
__copyright__ = """
    BSD 3-Clause License

    Copyright (c) 2018, Alliance for Sustainable Energy LLC, All rights reserved.

    Redistribution and use in source and binary forms, with or without modification, are permitted provided that the 
    following conditions are met:
    * Redistributions of source code must retain the above copyright notice, this list of conditions and the following
    disclaimer.
    * Redistributions in binary form must reproduce the above copyright notice, this list of conditions and the 
    following disclaimer in the documentation and/or other materials provided with the distribution.
    * Neither the name of the copyright holder nor the names of its contributors may be used to endorse or promote 
    products derived from this software without specific prior written permission.

    THIS SOFTWARE IS PROVIDED BY THE COPYRIGHT HOLDERS AND CONTRIBUTORS "AS IS" AND ANY EXPRESS OR IMPLIED WARRANTIES, 
    INCLUDING, BUT NOT LIMITED TO, THE IMPLIED WARRANTIES OF MERCHANTABILITY AND FITNESS FOR A PARTICULAR PURPOSE ARE 
    DISCLAIMED. IN NO EVENT SHALL THE COPYRIGHT HOLDER OR CONTRIBUTORS BE LIABLE FOR ANY DIRECT, INDIRECT, INCIDENTAL, 
    SPECIAL, EXEMPLARY, OR CONSEQUENTIAL DAMAGES (INCLUDING, BUT NOT LIMITED TO, PROCUREMENT OF SUBSTITUTE GOODS OR 
    SERVICES; LOSS OF USE, DATA, OR PROFITS; OR BUSINESS INTERRUPTION) HOWEVER CAUSED AND ON ANY THEORY OF LIABILITY, 
    WHETHER IN CONTRACT, STRICT LIABILITY, OR TORT (INCLUDING NEGLIGENCE OR OTHERWISE) ARISING IN ANY WAY OUT OF THE 
    USE OF THIS SOFTWARE, EVEN IF ADVISED OF THE POSSIBILITY OF SUCH DAMAGE."
"""
__license__ = "BSD 3-Clause License"
<<<<<<< HEAD
__version__ = "0.0.1"
=======
__version__ = "2.0.4"
>>>>>>> def06b01
__maintainer__ = "Aadil Latif"
__email__ = "aadil.latif@nrel.gov, aadil.latif@gmail.com"
__status__ = "Production"


PYDSS_BASE_DIR = os.path.join(os.path.dirname(getattr(PyDSS, "__path__")[0]), "PyDSS")


logger = logging.getLogger(__name__)


class instance(object):

    valid_settings = {
        "Exports": {
            'Export Mode': {'type': str, 'Options': ["byClass", "byElement"]},
            'Export Style': {'type': str, 'Options': ["Single file", "Separate files"]},
            # Feather is not supported because its underlying libraries do not support complex numbers
            'Export Format': {'type': str, 'Options': ["csv", "h5"]},
            'Export Compression': {'type': bool, 'Options': [True, False]},
            'Export Iteration Order': {'type': str, 'Options': ["ElementValuesPerProperty",
                                                                "ValuesByPropertyAcrossElements"]},
            'Export Elements': {'type': bool, 'Options': [True, False]},
            'Export Event Log': {'type': bool, 'Options': [True, False]},
            'Export Data Tables': {'type': bool, 'Options': [True, False]},
            'Export Data In Memory': {'type': bool, 'Options': [True, False]},
            'Export PV Profiles': {'type': bool, 'Options': [True, False]},
            'HDF Max Chunk Bytes': {'type': int, 'Options': range(16 * 1024, 1024 * 1024 + 1)},
            'Log Results': {'type': bool, 'Options': [True, False]},
            'Result Container': {'type': str, 'Options': ['ResultContainer', 'ResultData']},
        },
        "Frequency": {
            'Enable frequency sweep': {'type': bool, 'Options': [True, False]},
            'Fundamental frequency': {'type': int, 'Options': [50, 60]},
            'Start frequency': {'type': float},
            'End frequency': {'type': float},
            'frequency increment': {'type': float},
            'Neglect shunt admittance': {'type': bool, 'Options': [True, False]},
            'Percentage load in series': {'type': float, 'Options': range(0, 100)},
        },
        "Helics": {
            'Co-simulation Mode': {'type': bool, 'Options': [True, False]},
            'Iterative Mode': {'type': bool, 'Options': [True, False]},
            'Max co-iterations': {'type': int, 'Options': range(1, 1000)},
            'Error tolerance': {'type': float},
            'Federate name': {'type': str},
            'Broker': {'type': str},
            'Broker port': {'type': int},
            'Time delta': {'type': float},
            'Core type': {'type': str},
            'Uninterruptible': {'type': bool, 'Options': [True, False]},
            'Helics logging level': {'type': int, 'Options': range(0, 10)},
        },
        "Logging": {
            'Logging Level': {'type': str, 'Options': ["DEBUG", "INFO", "WARNING" , "ERROR"]},
            'Log to external file': {'type': bool, 'Options': [True, False]},
            'Display on screen': {'type': bool, 'Options': [True, False]},
            'Clear old log file': {'type': bool, 'Options': [True, False]},
            'Pre-configured logging': {'type': bool, 'Options': [True, False]},
        },
        "MonteCarlo": {
            'Number of Monte Carlo scenarios': {'type': int},
        },
        "Plots": {
            'Create dynamic plots': {'type': bool, 'Options': [True, False]},
            'Open plots in browser': {'type': bool, 'Options': [True, False]},
        },
        "Project": {
            'Project Path': {'type': str},
            'Start Year': {'type': int, 'Options': range(1970, 2099)},
            'Start Day': {'type': int, 'Options': range(0, 365)},
            'Start Time (min)': {'type': float, 'Options': range(0, 1440)},
            'End Day': {'type': int, 'Options': range(0, 365)},
            'End Time (min)': {'type': float, 'Options': range(0, 1440)},
            'Date offset': {'type': int, 'Options': range(0, 365)},
            'Step resolution (sec)' : {'type': float},
            'Max Control Iterations' : {'type': int},
            'Error tolerance': {'type': float},
            'Simulation Type': {'type': str, 'Options': ["QSTS", "Dynamic", "Snapshot", "Monte Carlo"]},
            'Active Project': {'type': str},
            'Scenarios': {'type': list},
            'Active Scenario': {'type': str},
            'DSS File': {'type': str},
            'DSS File Absolute Path': {'type': bool, 'Options': [True, False]},
            'Return Results': {'type': bool, 'Options': [True, False]},
            'Control mode': {'type': str, 'Options': ["Static", "Time"]},
            'Disable PyDSS controllers': {'type': bool, 'Options': [True, False]},
            'Use Controller Registry': {'type': bool, 'Options': [True, False]},
        },
        "Reports": {
            'Format': {'type': str, 'Options': ["csv", "h5"]},
            'Types': {'type': list}
        },
    }

    def __init__(self):
        self._estimated_space = None

    def run(self, settings: SimulationSettingsModel, project, scenario, dry_run=False):
        bokeh_server_proc = None
        if settings.plots.create_dynamic_plots:
            bokeh_server_proc = subprocess.Popen(["bokeh", "serve"], stdout=subprocess.PIPE)
        try:
            self.run_scenario(
                project,
                scenario,
                settings,
                dry_run=dry_run,
            )
        finally:
            if settings.plots.create_dynamic_plots:
                bokeh_server_proc.terminate()

        return

<<<<<<< HEAD
    def update_scenario_settings(self, simulation_config):
        path = os.path.dirname(PyDSS.__file__)
        dss_args = load_data(os.path.join(path, 'defaults', 'simulation.toml'))
        for category, params in dss_args.items():
            if category in simulation_config:
                params.update(simulation_config[category])
        self.__validate_settings(dss_args)
        return dss_args

    def create_dss_instance(self, dss_args):
        dss = dssInstance.OpenDSS(dss_args)
        return dss

    def run_scenario(self, project, scenario, simulation_config , dry_run=False):
        dss_args = self.update_scenario_settings(simulation_config)
        self._dump_scenario_simulation_settings(dss_args)
        
        if dry_run:
            dss = dssInstance.OpenDSS(dss_args)
            logger.info('Dry run scenario: %s', dss_args["Project"]["Active Scenario"])
            if dss_args["MonteCarlo"]["Number of Monte Carlo scenarios"] > 0:
=======
    def create_dss_instance(self, dss_args):
        return OpenDSS(dss_args)

    def run_scenario(self, project, scenario, settings: SimulationSettingsModel, dry_run=False):
        if dry_run:
            dss = OpenDSS(settings)
            self._dump_scenario_simulation_settings(settings)
            #dss.init(dss_args)
            logger.info('Dry run scenario: %s', settings.project.active_scenario)
            if settings.monte_carlo.num_scenarios > 0:
>>>>>>> def06b01
                raise InvalidConfiguration("Dry run does not support MonteCarlo simulation.")
            else:
                self._estimated_space = dss.DryRunSimulation(project, scenario)
            return None, None
<<<<<<< HEAD
        
        dss = dssInstance.OpenDSS(dss_args)
        logger.info('Running scenario: %s', dss_args["Project"]["Active Scenario"])
        if dss_args["MonteCarlo"]["Number of Monte Carlo scenarios"] > 0:
            dss.RunMCsimulation(project, scenario, samples=dss_args["MonteCarlo"]['Number of Monte Carlo scenarios'])
=======

        opendss = OpenDSS(settings)
        self._dump_scenario_simulation_settings(settings)
        logger.info('Running scenario: %s', settings.project.active_scenario)
        if settings.monte_carlo.num_scenarios > 0:
            opendss.RunMCsimulation(project, scenario, samples=settings.monte_carlo.num_scenarios)
>>>>>>> def06b01
        else:
            opendss.RunSimulation(project, scenario)

    def get_estimated_space(self):
        return self._estimated_space

    def _dump_scenario_simulation_settings(self, settings: SimulationSettingsModel):
        # Various settings may have been updated. Write the actual settings to a file.
        scenario_simulation_filename = os.path.join(
            settings.project.project_path,
            settings.project.active_project,
            "Scenarios",
            settings.project.active_scenario,
            RUN_SIMULATION_FILENAME,
        )
<<<<<<< HEAD
        dump_data(dss_args, scenario_simulation_filename)

    def __validate_settings(self, dss_args):
        for category, params in dss_args.items():
            valid_settings = self.valid_settings[category]
            for key, ctype in params.items():
                assert (key in valid_settings), "category='{}' field='{}' is not a valid PyDSS argument".format(category, key)
                if valid_settings[key]['type'] == float and isinstance(ctype, int):
                    ctype = float(ctype)
                assert (isinstance(ctype, valid_settings[key]['type'])), "'{}' can only be a '{}' data type. Was passed {}".format(
                    key, valid_settings[key]['type'], type(ctype)
                )
                if 'Options' in valid_settings[key]:
                    if isinstance(valid_settings[key]['Options'], list):
                        assert (ctype in  (valid_settings[key]['Options'])),\
                            "Invalid argument value '{}'. Possible values are: {}".format(ctype ,valid_settings[key]['Options'])
                    elif isinstance(valid_settings[key]['Options'], range):
                        assert (min(valid_settings[key]['Options']) <= ctype <= max(valid_settings[key]['Options'])), \
                            "Value '{}' out of bounds for '{}'. Allowable range is: {}-{}".format(
                                ctype,
                                key,
                                min(valid_settings[key]['Options']),
                                max(valid_settings[key]['Options'])
                            )

        for category, params in self.valid_settings.items():
            for key, ctype in params.items():
                assert (key in dss_args[category]), "category='{}' field='{}' definition is missing in the TOML file".format(category, key)

        assert (dss_args['Frequency']['End frequency'] >= dss_args['Frequency']['Start frequency']),\
            "'End frequency' can not be smaller than 'Start frequency'"
        assert (dss_args['Project']['End Day'] >= dss_args['Project']['Start Day']), \
            "'End day' can not be smaller than 'Start day'"
        assert (os.path.exists(dss_args['Project']['Project Path'])), \
            "Project path {} does not exist.".format(dss_args['Project']['Project Path'])
        assert (os.path.exists(os.path.join(dss_args['Project']['Project Path'], dss_args['Project']["Active Project"]))), \
            "Project '{}' does not exist.".format(dss_args['Project']["Active Project"])

        assert (os.path.exists(os.path.join(dss_args['Project']['Project Path'],
                                            dss_args['Project']["Active Project"],
                                            'Scenarios',
                                            dss_args['Project']['Active Scenario']))), \
            "Scenario '{}' does not exist.".format( dss_args['Project']['Active Scenario'])
        assert (os.path.exists(os.path.join(dss_args['Project']['Project Path'],
                                            dss_args['Project']["Active Project"],
                                            'DSSfiles',
                                            dss_args['Project']['DSS File']))), \
            "Master DSS file '{}' does not exist.".format(dss_args['Project']['DSS File'])

        if "Reports" in dss_args:
            if [x for x in dss_args["Reports"]["Types"] if x["enabled"]]:
                if not dss_args["Exports"]["Log Results"]:
                    raise InvalidConfiguration("Reports are only supported with Log Results")
                if dss_args["Exports"]["Result Container"] != "ResultData":
                    raise InvalidConfiguration("Reports are only supported with ResultData container")
        return

if __name__ == '__main__':
    a = instance()
    #a.run(f'{PYDSS_BASE_DIR}/examples/Custom_controls_example/Scenarios/base_case.toml')
    #a.run(f'{PYDSS_BASE_DIR}/examples/Custom_controls_example/Scenarios/self_consumption.toml')
    #a.run(f'{PYDSS_BASE_DIR}/examples/Custom_controls_example/Scenarios/volt_var.toml')
    #a.run(f'{PYDSS_BASE_DIR}/examples/Custom_controls_example/Scenarios/multiple_controllers.toml')

    a.run([f'{PYDSS_BASE_DIR}/examples/Custom_controls_example/Scenarios/base_case.toml',
           f'{PYDSS_BASE_DIR}/examples/Custom_controls_example/Scenarios/self_consumption.toml',
           f'{PYDSS_BASE_DIR}/examples/Custom_controls_example/Scenarios/volt_var.toml',
           f'{PYDSS_BASE_DIR}/examples/Custom_controls_example/Scenarios/multiple_controllers.toml'],
           f'{PYDSS_BASE_DIR}/examples/Custom_controls_example/Scenarios/automated_comparison.toml')

    # a.run('f{PYDSS_BASE_DIR}/examples/Dynamic_visualization_example/Scenarios/Dynamic_visuals.toml',
    #       'f{PYDSS_BASE_DIR}/examples/Dynamic_visualization_example/Scenarios/user_defined_vis_settings.toml')

    # a.run('f{PYDSS_BASE_DIR}/examples/Harmonics_examples/Scenarios/freq_scan_qsts.toml',
    #       'f{PYDSS_BASE_DIR}/examples/Harmonics_examples/Scenarios/Freq_scan_qsts_visuals.toml')

    #a.run('f{PYDSS_BASE_DIR}/examples/Monte_carlo_examples/Scenarios/monte_carlo_settings.toml')
    a.run(
        r'C:\Users\ajain\Desktop\PyDSS_develop_branch\PyDSS\examples\Custom_controls_example\PyDSS Scenarios\base_case.toml')
    del a
=======
        dump_settings(settings, scenario_simulation_filename)
>>>>>>> def06b01
<|MERGE_RESOLUTION|>--- conflicted
+++ resolved
@@ -10,10 +10,7 @@
 from PyDSS.dssInstance import OpenDSS
 from PyDSS.simulation_input_models import SimulationSettingsModel, dump_settings
 from PyDSS.utils.utils import dump_data, load_data
-<<<<<<< HEAD
-=======
 
->>>>>>> def06b01
 
 __author__ = "Aadil Latif"
 __copyright__ = """
@@ -39,105 +36,17 @@
     USE OF THIS SOFTWARE, EVEN IF ADVISED OF THE POSSIBILITY OF SUCH DAMAGE."
 """
 __license__ = "BSD 3-Clause License"
-<<<<<<< HEAD
-__version__ = "0.0.1"
-=======
 __version__ = "2.0.4"
->>>>>>> def06b01
 __maintainer__ = "Aadil Latif"
 __email__ = "aadil.latif@nrel.gov, aadil.latif@gmail.com"
 __status__ = "Production"
 
-
 PYDSS_BASE_DIR = os.path.join(os.path.dirname(getattr(PyDSS, "__path__")[0]), "PyDSS")
-
 
 logger = logging.getLogger(__name__)
 
 
 class instance(object):
-
-    valid_settings = {
-        "Exports": {
-            'Export Mode': {'type': str, 'Options': ["byClass", "byElement"]},
-            'Export Style': {'type': str, 'Options': ["Single file", "Separate files"]},
-            # Feather is not supported because its underlying libraries do not support complex numbers
-            'Export Format': {'type': str, 'Options': ["csv", "h5"]},
-            'Export Compression': {'type': bool, 'Options': [True, False]},
-            'Export Iteration Order': {'type': str, 'Options': ["ElementValuesPerProperty",
-                                                                "ValuesByPropertyAcrossElements"]},
-            'Export Elements': {'type': bool, 'Options': [True, False]},
-            'Export Event Log': {'type': bool, 'Options': [True, False]},
-            'Export Data Tables': {'type': bool, 'Options': [True, False]},
-            'Export Data In Memory': {'type': bool, 'Options': [True, False]},
-            'Export PV Profiles': {'type': bool, 'Options': [True, False]},
-            'HDF Max Chunk Bytes': {'type': int, 'Options': range(16 * 1024, 1024 * 1024 + 1)},
-            'Log Results': {'type': bool, 'Options': [True, False]},
-            'Result Container': {'type': str, 'Options': ['ResultContainer', 'ResultData']},
-        },
-        "Frequency": {
-            'Enable frequency sweep': {'type': bool, 'Options': [True, False]},
-            'Fundamental frequency': {'type': int, 'Options': [50, 60]},
-            'Start frequency': {'type': float},
-            'End frequency': {'type': float},
-            'frequency increment': {'type': float},
-            'Neglect shunt admittance': {'type': bool, 'Options': [True, False]},
-            'Percentage load in series': {'type': float, 'Options': range(0, 100)},
-        },
-        "Helics": {
-            'Co-simulation Mode': {'type': bool, 'Options': [True, False]},
-            'Iterative Mode': {'type': bool, 'Options': [True, False]},
-            'Max co-iterations': {'type': int, 'Options': range(1, 1000)},
-            'Error tolerance': {'type': float},
-            'Federate name': {'type': str},
-            'Broker': {'type': str},
-            'Broker port': {'type': int},
-            'Time delta': {'type': float},
-            'Core type': {'type': str},
-            'Uninterruptible': {'type': bool, 'Options': [True, False]},
-            'Helics logging level': {'type': int, 'Options': range(0, 10)},
-        },
-        "Logging": {
-            'Logging Level': {'type': str, 'Options': ["DEBUG", "INFO", "WARNING" , "ERROR"]},
-            'Log to external file': {'type': bool, 'Options': [True, False]},
-            'Display on screen': {'type': bool, 'Options': [True, False]},
-            'Clear old log file': {'type': bool, 'Options': [True, False]},
-            'Pre-configured logging': {'type': bool, 'Options': [True, False]},
-        },
-        "MonteCarlo": {
-            'Number of Monte Carlo scenarios': {'type': int},
-        },
-        "Plots": {
-            'Create dynamic plots': {'type': bool, 'Options': [True, False]},
-            'Open plots in browser': {'type': bool, 'Options': [True, False]},
-        },
-        "Project": {
-            'Project Path': {'type': str},
-            'Start Year': {'type': int, 'Options': range(1970, 2099)},
-            'Start Day': {'type': int, 'Options': range(0, 365)},
-            'Start Time (min)': {'type': float, 'Options': range(0, 1440)},
-            'End Day': {'type': int, 'Options': range(0, 365)},
-            'End Time (min)': {'type': float, 'Options': range(0, 1440)},
-            'Date offset': {'type': int, 'Options': range(0, 365)},
-            'Step resolution (sec)' : {'type': float},
-            'Max Control Iterations' : {'type': int},
-            'Error tolerance': {'type': float},
-            'Simulation Type': {'type': str, 'Options': ["QSTS", "Dynamic", "Snapshot", "Monte Carlo"]},
-            'Active Project': {'type': str},
-            'Scenarios': {'type': list},
-            'Active Scenario': {'type': str},
-            'DSS File': {'type': str},
-            'DSS File Absolute Path': {'type': bool, 'Options': [True, False]},
-            'Return Results': {'type': bool, 'Options': [True, False]},
-            'Control mode': {'type': str, 'Options': ["Static", "Time"]},
-            'Disable PyDSS controllers': {'type': bool, 'Options': [True, False]},
-            'Use Controller Registry': {'type': bool, 'Options': [True, False]},
-        },
-        "Reports": {
-            'Format': {'type': str, 'Options': ["csv", "h5"]},
-            'Types': {'type': list}
-        },
-    }
 
     def __init__(self):
         self._estimated_space = None
@@ -159,29 +68,6 @@
 
         return
 
-<<<<<<< HEAD
-    def update_scenario_settings(self, simulation_config):
-        path = os.path.dirname(PyDSS.__file__)
-        dss_args = load_data(os.path.join(path, 'defaults', 'simulation.toml'))
-        for category, params in dss_args.items():
-            if category in simulation_config:
-                params.update(simulation_config[category])
-        self.__validate_settings(dss_args)
-        return dss_args
-
-    def create_dss_instance(self, dss_args):
-        dss = dssInstance.OpenDSS(dss_args)
-        return dss
-
-    def run_scenario(self, project, scenario, simulation_config , dry_run=False):
-        dss_args = self.update_scenario_settings(simulation_config)
-        self._dump_scenario_simulation_settings(dss_args)
-        
-        if dry_run:
-            dss = dssInstance.OpenDSS(dss_args)
-            logger.info('Dry run scenario: %s', dss_args["Project"]["Active Scenario"])
-            if dss_args["MonteCarlo"]["Number of Monte Carlo scenarios"] > 0:
-=======
     def create_dss_instance(self, dss_args):
         return OpenDSS(dss_args)
 
@@ -192,25 +78,16 @@
             #dss.init(dss_args)
             logger.info('Dry run scenario: %s', settings.project.active_scenario)
             if settings.monte_carlo.num_scenarios > 0:
->>>>>>> def06b01
                 raise InvalidConfiguration("Dry run does not support MonteCarlo simulation.")
             else:
                 self._estimated_space = dss.DryRunSimulation(project, scenario)
             return None, None
-<<<<<<< HEAD
-        
-        dss = dssInstance.OpenDSS(dss_args)
-        logger.info('Running scenario: %s', dss_args["Project"]["Active Scenario"])
-        if dss_args["MonteCarlo"]["Number of Monte Carlo scenarios"] > 0:
-            dss.RunMCsimulation(project, scenario, samples=dss_args["MonteCarlo"]['Number of Monte Carlo scenarios'])
-=======
 
         opendss = OpenDSS(settings)
         self._dump_scenario_simulation_settings(settings)
         logger.info('Running scenario: %s', settings.project.active_scenario)
         if settings.monte_carlo.num_scenarios > 0:
             opendss.RunMCsimulation(project, scenario, samples=settings.monte_carlo.num_scenarios)
->>>>>>> def06b01
         else:
             opendss.RunSimulation(project, scenario)
 
@@ -226,87 +103,4 @@
             settings.project.active_scenario,
             RUN_SIMULATION_FILENAME,
         )
-<<<<<<< HEAD
-        dump_data(dss_args, scenario_simulation_filename)
-
-    def __validate_settings(self, dss_args):
-        for category, params in dss_args.items():
-            valid_settings = self.valid_settings[category]
-            for key, ctype in params.items():
-                assert (key in valid_settings), "category='{}' field='{}' is not a valid PyDSS argument".format(category, key)
-                if valid_settings[key]['type'] == float and isinstance(ctype, int):
-                    ctype = float(ctype)
-                assert (isinstance(ctype, valid_settings[key]['type'])), "'{}' can only be a '{}' data type. Was passed {}".format(
-                    key, valid_settings[key]['type'], type(ctype)
-                )
-                if 'Options' in valid_settings[key]:
-                    if isinstance(valid_settings[key]['Options'], list):
-                        assert (ctype in  (valid_settings[key]['Options'])),\
-                            "Invalid argument value '{}'. Possible values are: {}".format(ctype ,valid_settings[key]['Options'])
-                    elif isinstance(valid_settings[key]['Options'], range):
-                        assert (min(valid_settings[key]['Options']) <= ctype <= max(valid_settings[key]['Options'])), \
-                            "Value '{}' out of bounds for '{}'. Allowable range is: {}-{}".format(
-                                ctype,
-                                key,
-                                min(valid_settings[key]['Options']),
-                                max(valid_settings[key]['Options'])
-                            )
-
-        for category, params in self.valid_settings.items():
-            for key, ctype in params.items():
-                assert (key in dss_args[category]), "category='{}' field='{}' definition is missing in the TOML file".format(category, key)
-
-        assert (dss_args['Frequency']['End frequency'] >= dss_args['Frequency']['Start frequency']),\
-            "'End frequency' can not be smaller than 'Start frequency'"
-        assert (dss_args['Project']['End Day'] >= dss_args['Project']['Start Day']), \
-            "'End day' can not be smaller than 'Start day'"
-        assert (os.path.exists(dss_args['Project']['Project Path'])), \
-            "Project path {} does not exist.".format(dss_args['Project']['Project Path'])
-        assert (os.path.exists(os.path.join(dss_args['Project']['Project Path'], dss_args['Project']["Active Project"]))), \
-            "Project '{}' does not exist.".format(dss_args['Project']["Active Project"])
-
-        assert (os.path.exists(os.path.join(dss_args['Project']['Project Path'],
-                                            dss_args['Project']["Active Project"],
-                                            'Scenarios',
-                                            dss_args['Project']['Active Scenario']))), \
-            "Scenario '{}' does not exist.".format( dss_args['Project']['Active Scenario'])
-        assert (os.path.exists(os.path.join(dss_args['Project']['Project Path'],
-                                            dss_args['Project']["Active Project"],
-                                            'DSSfiles',
-                                            dss_args['Project']['DSS File']))), \
-            "Master DSS file '{}' does not exist.".format(dss_args['Project']['DSS File'])
-
-        if "Reports" in dss_args:
-            if [x for x in dss_args["Reports"]["Types"] if x["enabled"]]:
-                if not dss_args["Exports"]["Log Results"]:
-                    raise InvalidConfiguration("Reports are only supported with Log Results")
-                if dss_args["Exports"]["Result Container"] != "ResultData":
-                    raise InvalidConfiguration("Reports are only supported with ResultData container")
-        return
-
-if __name__ == '__main__':
-    a = instance()
-    #a.run(f'{PYDSS_BASE_DIR}/examples/Custom_controls_example/Scenarios/base_case.toml')
-    #a.run(f'{PYDSS_BASE_DIR}/examples/Custom_controls_example/Scenarios/self_consumption.toml')
-    #a.run(f'{PYDSS_BASE_DIR}/examples/Custom_controls_example/Scenarios/volt_var.toml')
-    #a.run(f'{PYDSS_BASE_DIR}/examples/Custom_controls_example/Scenarios/multiple_controllers.toml')
-
-    a.run([f'{PYDSS_BASE_DIR}/examples/Custom_controls_example/Scenarios/base_case.toml',
-           f'{PYDSS_BASE_DIR}/examples/Custom_controls_example/Scenarios/self_consumption.toml',
-           f'{PYDSS_BASE_DIR}/examples/Custom_controls_example/Scenarios/volt_var.toml',
-           f'{PYDSS_BASE_DIR}/examples/Custom_controls_example/Scenarios/multiple_controllers.toml'],
-           f'{PYDSS_BASE_DIR}/examples/Custom_controls_example/Scenarios/automated_comparison.toml')
-
-    # a.run('f{PYDSS_BASE_DIR}/examples/Dynamic_visualization_example/Scenarios/Dynamic_visuals.toml',
-    #       'f{PYDSS_BASE_DIR}/examples/Dynamic_visualization_example/Scenarios/user_defined_vis_settings.toml')
-
-    # a.run('f{PYDSS_BASE_DIR}/examples/Harmonics_examples/Scenarios/freq_scan_qsts.toml',
-    #       'f{PYDSS_BASE_DIR}/examples/Harmonics_examples/Scenarios/Freq_scan_qsts_visuals.toml')
-
-    #a.run('f{PYDSS_BASE_DIR}/examples/Monte_carlo_examples/Scenarios/monte_carlo_settings.toml')
-    a.run(
-        r'C:\Users\ajain\Desktop\PyDSS_develop_branch\PyDSS\examples\Custom_controls_example\PyDSS Scenarios\base_case.toml')
-    del a
-=======
-        dump_settings(settings, scenario_simulation_filename)
->>>>>>> def06b01
+        dump_settings(settings, scenario_simulation_filename)