--- conflicted
+++ resolved
@@ -53,16 +53,12 @@
         self.c_seconds = 0.1
         self.c_seconds_old = -1
         self._logger = logging.getLogger(LoggerTag)
-<<<<<<< HEAD
-        self._logger.propogate = True
-        self._options = options
-        self._co_convergance_error_tolerance = options['Helics']['Error tolerance']
-        self._co_convergance_max_iterations = options['Helics']['Max co-iterations']
-=======
+        # TODO DT: Why was the Gemini code doing this? If it is needed, it should be done at
+        # initialization time.
+        # self._logger.propogate = True
         self._settings = settings
         self._co_convergance_error_tolerance = settings.helics.error_tolerance
         self._co_convergance_max_iterations = self._settings.helics.max_co_iterations
->>>>>>> def06b01
         self._publications = {}
         self._subscriptions = {}
         self._system_paths = system_paths
@@ -87,17 +83,10 @@
 
     def _create_helics_federate(self):
         self.fedinfo = helics.helicsCreateFederateInfo()
-<<<<<<< HEAD
-        helics.helicsFederateInfoSetCoreName(self.fedinfo, self._options['Helics']['Federate name'])
-        helics.helicsFederateInfoSetCoreTypeFromString(self.fedinfo, self._options['Helics']['Core type'])
+        helics.helicsFederateInfoSetCoreName(self.fedinfo, self._settings.helics.federate_name)
+        helics.helicsFederateInfoSetCoreTypeFromString(self.fedinfo, self._settings.helics.core_type)
         helics.helicsFederateInfoSetCoreInitString(self.fedinfo, f"--federates=1 --networktimeout=60min --timeout=60min --broker_address {self._options['Helics']['Broker']} --port {self._options['Helics']['Broker port']} --maxsize=32768 --slowresponding") 
         helics.helicsFederateInfoSetFlagOption(self.fedinfo, helics.helics_flag_terminate_on_error, 0) # set terminate_on_error to false
-        #if 'Broker' in self._options['Helics']:
-        #    helics.helicsFederateInfoSetBroker(self.fedinfo, self._options['Helics']['Broker'])
-=======
-        helics.helicsFederateInfoSetCoreName(self.fedinfo, self._settings.helics.federate_name)
-        helics.helicsFederateInfoSetCoreTypeFromString(self.fedinfo, self._settings.helics.core_type)
-        helics.helicsFederateInfoSetCoreInitString(self.fedinfo, f"--federates=1")
         IP = self._settings.helics.broker
         Port = self._settings.helics.broker_port
         self._logger.info("Connecting to broker @ {}".format(f"{IP}:{Port}" if Port else IP))
@@ -105,23 +94,13 @@
             helics.helicsFederateInfoSetBroker(self.fedinfo, self._settings.helics.broker)
         if self._settings.helics.broker_port:
             helics.helicsFederateInfoSetBrokerPort(self.fedinfo, self._settings.helics.broker_port)
->>>>>>> def06b01
         helics.helicsFederateInfoSetTimeProperty(self.fedinfo, helics.helics_property_time_delta,
                                                  self._settings.helics.time_delta)
         helics.helicsFederateInfoSetIntegerProperty(self.fedinfo, helics.helics_property_int_log_level,
-<<<<<<< HEAD
-                                                self._options['Helics']['Helics logging level'])
-
-        helics.helicsFederateInfoSetIntegerProperty(self.fedinfo, helics.helics_property_int_max_iterations,
-                                                    self._options["Helics"]["Max co-iterations"])
-        print(f'federate info setup with {self.fedinfo}')
-        self._PyDSSfederate = helics.helicsCreateValueFederate(self._options['Helics']['Federate name'], self.fedinfo)
-=======
                                                     self._settings.helics.logging_level)
         helics.helicsFederateInfoSetIntegerProperty(self.fedinfo, helics.helics_property_int_max_iterations,
                                                     self._settings.helics.max_co_iterations)
         self._PyDSSfederate = helics.helicsCreateValueFederate(self._settings.helics.federate_name, self.fedinfo)
->>>>>>> def06b01
         return
 
 
@@ -134,7 +113,7 @@
         if subs is not None:
             SubscriptionList = subs
         else:
-            print(f'reading subscription file at: {self._system_paths["ExportLists"]}')
+            self._logger('reading subscription file at: %s', self._system_paths["ExportLists"])
             self._sub_file_reader = pySubscriptionReader(
                 os.path.join(
                     self._system_paths["ExportLists"],
@@ -142,10 +121,9 @@
                 ),
             )
             SubscriptionList = self._sub_file_reader.SubscriptionList
-        print(SubscriptionList)
         self._subscriptions = {}
         self._subscription_dState = {}
-        print('Registering federate subscriptions')
+        self._logger('Registering federate subscriptions')
         for element, subscription in SubscriptionList.items():
             assert element in self._objects_by_element, '"{}" listed in the subscription file not '.format(element) +\
                                                      "available in PyDSS's master object dictionary."
@@ -168,7 +146,7 @@
     def updateHelicsSubscriptions(self):
 
         for element_name, sub_info in self._subscriptions.items():
-            print(f'getting subscription: {element_name}')
+            self._logger('getting subscription: %s', element_name)
             if 'Subscription' in sub_info:
                 value = None
                 sub_property = [sub_info['Property']]
@@ -177,7 +155,6 @@
                     value = [helics.helicsInputGetDouble(sub_info['Subscription'])]
                 elif sub_info['Data type'].lower() == 'vector':
                     value = helics.helicsInputGetVector(sub_info['Subscription'])
-                    print(f'{element_name}: {value}')
                     last_sub_index = sub_info['index']
                     if isinstance(sub_info['Property'], list):
                         sub_property = sub_info['Property']
@@ -290,15 +267,9 @@
     def request_time_increment(self, step=1):
         print(f'subscriptions = {self._subscription_dState.items()}')
         error = sum([abs(x[0] - x[1]) for k, x in self._subscription_dState.items()])
-<<<<<<< HEAD
-        print(f'total error: {error}')
         r_seconds = self._dss_solver.GetTotalSeconds() - self._dss_solver.GetStepResolutionSeconds() #self._dss_solver.GetTotalSeconds()
-        if not self._options['Helics']['Iterative Mode'] or error<0.0001 or step==0:    
-            print(f'request time: {r_seconds} with helics federate time {self.c_seconds}')
-=======
-        r_seconds = self._dss_solver.GetTotalSeconds() #- self._dss_solver.GetStepResolutionSeconds()
-        if not self._settings.helics.iterative_mode:
->>>>>>> def06b01
+        if not self._settings.helics.iterative_mode or error<0.0001 or step==0:   
+            self._logger.info('request time: %s with helics federate time %s', r_seconds, self.c_seconds)
             while self.c_seconds < r_seconds:
                 time.sleep(1)
                 self.c_seconds = helics.helicsFederateRequestTime(self._PyDSSfederate, r_seconds)
