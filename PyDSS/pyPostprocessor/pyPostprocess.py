from os.path import dirname, basename, isfile
import glob

from PyDSS.pyPostprocessor import PostprocessScripts




modules = glob.glob(PostprocessScripts.__path__[0]+"/*.py")
pythonFiles = [basename(f)[:-3] for f in modules if isfile(f) and not f.endswith('__init__.py')]

POST_PROCESSES = {}
for file in pythonFiles:
    exec('from PyDSS.pyPostprocessor.PostprocessScripts import {}'.format(file))
    exec('POST_PROCESSES["{}"] = {}.{}'.format(file, file, file))

def Create(project, scenario, ppInfo, dssInstance, dssSolver, dssObjects, dssObjectsByClass, simulationSettings, Logger):
    test = None
    PostProcessorClass = None
<<<<<<< HEAD
    ScriptName = ppInfo['script']

=======
    ScriptName = ppInfo.script
>>>>>>> def06b01
    assert (ScriptName in pythonFiles), \
        f"Definition for '{ScriptName}' post process script not found. \n" \
        "Please define the controller in PyDSS/pyPostprocessor/PostprocessScripts"
    PostProcessor = POST_PROCESSES[ScriptName](
        project,
        scenario,
        ppInfo,
        dssInstance,
        dssSolver,
        dssObjects,
        dssObjectsByClass,
        simulationSettings,
        Logger,
    )
    return PostProcessor<|MERGE_RESOLUTION|>--- conflicted
+++ resolved
@@ -17,12 +17,7 @@
 def Create(project, scenario, ppInfo, dssInstance, dssSolver, dssObjects, dssObjectsByClass, simulationSettings, Logger):
     test = None
     PostProcessorClass = None
-<<<<<<< HEAD
-    ScriptName = ppInfo['script']
-
-=======
     ScriptName = ppInfo.script
->>>>>>> def06b01
     assert (ScriptName in pythonFiles), \
         f"Definition for '{ScriptName}' post process script not found. \n" \
         "Please define the controller in PyDSS/pyPostprocessor/PostprocessScripts"
