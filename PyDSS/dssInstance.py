--- conflicted
+++ resolved
@@ -384,11 +384,7 @@
             while step < Steps:
                 self.RunStep(step)
 
-<<<<<<< HEAD
-                if self._Options['Exports']['Log Results'] and step == 0:
-=======
                 if step == 0 and self.ResultContainer is not None:
->>>>>>> aa859ade
                     size = make_human_readable_size(self.ResultContainer.max_num_bytes())
                     self._Logger.info('Storage requirement estimation: %s, estimated based on first time step run.', size)
 
