<<<<<<< HEAD
from PyDSS.ResultContainer import ResultContainer as RC
from PyDSS.ResultData import ResultData
=======
from PyDSS.common import SimulationType
from PyDSS.simulation_input_models import SimulationSettingsModel
from PyDSS.pyContrReader import read_controller_settings_from_registry
from PyDSS.dssElementFactory import create_dss_element
from PyDSS.utils.utils import make_human_readable_size
>>>>>>> def06b01
from PyDSS.pyContrReader import pyContrReader as pcr
from PyDSS.pyContrReader import read_controller_settings_from_registry
from PyDSS.pyPlotReader import pyPlotReader as ppr
<<<<<<< HEAD
from PyDSS.dssElementFactory import create_dss_element
from PyDSS.dssCircuit import dssCircuit
from PyDSS.NetworkModifier import Modifier
from PyDSS.dssBus import dssBus
from PyDSS import SolveMode
from PyDSS import pyLogger
from PyDSS import helics_interface as HI
from PyDSS.utils.dataframe_utils import write_dataframe
from PyDSS.utils.utils import make_human_readable_size

from PyDSS.exceptions import InvalidParameter, InvalidConfiguration

from PyDSS.pyPostprocessor import pyPostprocess
import PyDSS.pyControllers as pyControllers
import PyDSS.pyPlots as pyPlots
=======
from PyDSS.exceptions import (
    InvalidConfiguration, PyDssConvergenceError, PyDssConvergenceErrorCountExceeded,
    PyDssConvergenceMaxError, OpenDssModelError, OpenDssConvergenceErrorCountExceeded
)
from PyDSS.ProfileManager import ProfileInterface
from PyDSS.pyPostprocessor import pyPostprocess
import PyDSS.pyControllers as pyControllers
from PyDSS.NetworkModifier import Modifier
from PyDSS import helics_interface as HI
from PyDSS.ResultData import ResultData
from PyDSS.dssCircuit import dssCircuit
import PyDSS.pyPlots as pyPlots
from PyDSS.common import SnapshotTimePointSelectionMode, DATE_FORMAT
from PyDSS.dssBus import dssBus
from PyDSS import SolveMode
from PyDSS import pyLogger
from PyDSS.simulation_input_models import SimulationSettingsModel
from PyDSS.utils.simulation_utils import SimulationFilteredTimeRange
from PyDSS.utils.timing_utils import TimerStatsCollector, Timer
from PyDSS.get_snapshot_timepoints import get_snapshot_timepoint
>>>>>>> def06b01

import numpy as np
import pandas as pd
import logging
import time
import os

from bokeh.plotting import curdoc
from bokeh.layouts import row
from bokeh.client import push_session
from opendssdirect.utils import run_command
import opendssdirect as dss


CONTROLLER_PRIORITIES = 3

class OpenDSS:
<<<<<<< HEAD
    def __init__(self, params):
=======
    def __init__(self, settings: SimulationSettingsModel):
        self._dssInstance = dss
>>>>>>> def06b01
        self._TempResultList = []
        self._dssInstance = dss
        self._dssBuses = {}
        self._dssObjects = {}
        self._dssObjectsByClass = {}
        self._DelFlag = 0
        self._pyPlotObjects = {}
        self.BokehSessionID = None
        self._settings = settings
        self._convergenceErrors = 0
        self._convergenceErrorsOpenDSS = 0
        self._maxConvergenceErrorCount = None
        self._maxConvergenceError = 0.0
        self._controller_iteration_counts = {}
        self._stats = TimerStatsCollector()
        self._simulation_range = SimulationFilteredTimeRange.from_settings(settings)

        root_path = settings.project.project_path
        active_project_path = root_path / settings.project.active_project
        import_path = active_project_path / 'Scenarios'
        active_scenario_path = import_path / settings.project.active_scenario
        self._ActiveProject = settings.project.active_project

        self._dssPath = {
<<<<<<< HEAD
            'root': rootPath,
            'Import': importPath,
            'pyPlots': os.path.join(importPath, params['Project']['Active Scenario'], 'pyPlotList'),
            'ExportLists': os.path.join(importPath, params['Project']['Active Scenario'], 'ExportLists'),
            'pyControllers': os.path.join(importPath, params['Project']['Active Scenario'], 'pyControllerList'),
            'Export': os.path.join(rootPath, params['Project']['Active Project'], 'Exports'),
            'Log': os.path.join(rootPath, params['Project']['Active Project'], 'Logs'),
            'dssFiles': os.path.join(rootPath, params['Project']['Active Project'], 'DSSfiles'),
            'dssFilePath': os.path.join(rootPath, params['Project']['Active Project'], 'DSSfiles', params['Project']['DSS File']),
        }

        if params['Project']['DSS File Absolute Path']:
            self._dssPath['dssFilePath'] = params['Project']['DSS File']
        else:
            self._dssPath['dssFilePath'] = os.path.join(
                rootPath,
                params['Project']['Active Project'],
                'DSSfiles',
                params['Project']['DSS File']
            )

        if params["Logging"]["Pre-configured logging"]:
            self._Logger = logging.getLogger(__name__)
        else:
            LoggerTag = pyLogger.getLoggerTag(params)
            self._Logger = pyLogger.getLogger(LoggerTag, self._dssPath['Log'], LoggerOptions=params["Logging"])
        self._Logger.info('An instance of OpenDSS version ' + dss.__version__ + ' has been created.')
=======
            'root': root_path,
            'Import': import_path,
            'pyPlots': active_scenario_path / 'pyPlotList',
            'ExportLists': active_scenario_path / 'ExportLists',
            'pyControllers': active_scenario_path / 'pyControllerList',
            'Export': active_project_path /  'Exports',
            'Log': active_project_path / 'Logs',
            'dssFiles': active_project_path / 'DSSfiles',
            'dssFilePath': active_project_path / 'DSSfiles' / settings.project.dss_file,
        }

        if settings.project.dss_file_absolute_path:
            self._dssPath['dssFilePath'] = Path(settings.project.dss_file)

        if not self._dssPath['dssFilePath'].exists():
            raise InvalidConfiguration(f"DSS file {self._dssPath['dssFilePath']} does not exist")

        LoggerTag = pyLogger.getLoggerTag(settings)
        self._Logger = logging.getLogger(__name__)
        self._reportsLogger = pyLogger.getReportLogger(LoggerTag, self._dssPath["Log"], settings.logging)
        self._Logger.info('An instance of OpenDSS version ' + self._dssInstance.__version__ + ' has been created.')
>>>>>>> def06b01

        for key, path in self._dssPath.items():
            assert (os.path.exists(path)), '{} path: {} does not exist!'.format(key, path)

<<<<<<< HEAD
        self._dssInstance.Basic.ClearAll()
        self._dssInstance.utils.run_command('Log=NO')
        run_command('Clear')
        self._Logger.info('Loading OpenDSS model')
        try:
            orig_dir = os.getcwd()
            reply = run_command('compile ' + self._dssPath['dssFilePath'])
        finally:
            os.chdir(orig_dir)
        self._Logger.info('OpenDSS:  ' + reply)

        assert ('error ' not in reply.lower()), 'Error compiling OpenDSS model.\n{}'.format(reply)
        #run_command('Set DefaultBaseFrequency={}'.format(params['Frequency']['Fundamental frequency']))
        self._Logger.info('OpenDSS fundamental frequency set to :  ' + str(params['Frequency']['Fundamental frequency']) + ' Hz')
=======
        with Timer(self._stats, "CompileModel"):
            self._CompileModel()

        #run_command('Set DefaultBaseFrequency={}'.format(settings.frequency.fundamental_frequency))
        self._Logger.info('OpenDSS fundamental frequency set to :  ' + str(settings.frequency.fundamental_frequency) + ' Hz')
>>>>>>> def06b01

        #run_command('Set %SeriesRL={}'.format(settings.frequency.percentage_load_in_series))
        if settings.frequency.neglect_shunt_admittance:
            run_command('Set NeglectLoadY=Yes')

<<<<<<< HEAD
        print('in dssInstance initializing model')
        self._dssCircuit = dss.Circuit
        self._dssElement = dss.Element
        self._dssBus = dss.Bus
        self._dssClass = dss.ActiveClass
        self._dssCommand = run_command
        self._dssSolution = dss.Solution
        self._dssSolver = SolveMode.GetSolver(SimulationSettings=params, dssInstance=self._dssInstance)
        self._Modifier = Modifier(dss, run_command, params)
        print('updating dictionary')
=======
        active_scenario = self._GetActiveScenario()
        if active_scenario.snapshot_time_point_selection_config.mode != SnapshotTimePointSelectionMode.NONE:
            with Timer(self._stats, "SetSnapshotTimePoint"):
                self._SetSnapshotTimePoint(active_scenario)

        self._dssCircuit = self._dssInstance.Circuit
        self._dssElement = self._dssInstance.Element
        self._dssBus = self._dssInstance.Bus
        self._dssClass = self._dssInstance.ActiveClass
        self._dssCommand = run_command
        self._dssSolution = self._dssInstance.Solution
        self._dssSolver = SolveMode.GetSolver(settings=settings, dssInstance=self._dssInstance)
        self._Modifier = Modifier(self._dssInstance, run_command, settings)
>>>>>>> def06b01
        self._UpdateDictionary()
        print('creating buses')
        self._CreateBusObjects()
        print('solving')
        self._dssSolver.reSolve()

<<<<<<< HEAD
        if params and params['Exports']['Log Results']:
            if params['Exports']['Result Container'] == 'ResultContainer':
                self.ResultContainer = RC(params, self._dssPath,  self._dssObjects, self._dssObjectsByClass,
                                          self._dssBuses, self._dssSolver, self._dssCommand)
            else:
                self.ResultContainer = ResultData(params, self._dssPath,  self._dssObjects, self._dssObjectsByClass,
                                                    self._dssBuses, self._dssSolver, self._dssCommand, self._dssInstance)
        else:
            self.ResultContainer = None
=======
        if settings.profiles.use_profile_manager:
            #TODO: disable internal profiles
            self._Logger.info('Disabling internal yearly and duty-cycle profiles.')
            for m in ["Loads", "PVSystem", "Generator", "Storage"]:
                run_command(f'BatchEdit {m}..* yearly=NONE duty=None')
            profileSettings = self._settings.profiles.settings
            profileSettings["objects"] = self._dssObjects
            self.profileStore = ProfileInterface.Create(
                self._dssInstance, self._dssSolver, self._settings, self._Logger, **profileSettings
            )

        self.ResultContainer = ResultData(settings, self._dssPath,  self._dssObjects, self._dssObjectsByClass,
                                          self._dssBuses, self._dssSolver, self._dssCommand, self._dssInstance,
                                          self._stats)
>>>>>>> def06b01

        if settings.project.use_controller_registry:
            ControllerList = read_controller_settings_from_registry(self._dssPath['pyControllers'])
        else:
            pyCtrlReader = pcr(self._dssPath['pyControllers'])
            ControllerList = pyCtrlReader.pyControllers

        if ControllerList is not None:
            self._CreateControllers(ControllerList)

        if settings.plots.create_dynamic_plots:
            pyPlotReader = ppr(self._dssPath['pyPlots'])
            PlotList = pyPlotReader.pyPlots
            self._CreatePlots(PlotList)
            for Plot in self._pyPlotObjects:
                self.BokehSessionID = self._pyPlotObjects[Plot].GetSessionID()
                if settings.plots.open_plots_in_browser:
                    self._pyPlotObjects[Plot].session.show()
                break
        self._increment_flag = True
<<<<<<< HEAD
        if params['Helics']["Co-simulation Mode"]:
            #self._increment_flag = False
            self._HI = HI.helics_interface(self._dssSolver, self._dssObjects, self._dssObjectsByClass, params,
=======
        if settings.helics.co_simulation_mode:
            self._HI = HI.helics_interface(self._dssSolver, self._dssObjects, self._dssObjectsByClass, settings,
>>>>>>> def06b01
                                           self._dssPath)
        return

    def _CompileModel(self):
        self._dssInstance.Basic.ClearAll()
        self._dssInstance.utils.run_command('Log=NO')
        run_command('Clear')
        self._Logger.info('Loading OpenDSS model')
        reply = ""
        try:
            orig_dir = os.getcwd()
            reply = run_command('compile ' + str(self._dssPath['dssFilePath']))
        finally:
            os.chdir(orig_dir)

        self._Logger.info('OpenDSS:  ' + reply)
        if reply != "":
            raise OpenDssModelError(f"Error compiling OpenDSS model: {reply}")

    def _ReadControllerDefinitions(self):
        controllers = None
        mappings = os.path.join(os.path.dirname(self._dssPath['pyControllers']), "ControllerMappings")
        if os.path.exists(mappings):
            ctrl_mapping_files = os.listdir(self._dssPath["ControllerMappings"])
            for filename in ctrl_mapping_files: 
                data = load_data(os.path.join(self._dssPath["ControllerMappings"], filename))

        return controllers

    def _ModifyNetwork(self):
        # self._Modifier.Add_Elements('Storage', {'bus' : ['storagebus'], 'kWRated' : ['2000'], 'kWhRated'  : ['2000']},
        #                              True, self._dssObjects)
        # self._Modifier.Edit_Elements('regcontrol', 'enabled' ,'False')
        #self._Modifier.Edit_Elements('Load', 'enabled', 'False')
        return

    def _CreateControllers(self, ControllerDict):
        self._pyControls = {}

        for ControllerType, ElementsDict in ControllerDict.items():
            for ElmName, SettingsDict in ElementsDict.items():
                Controller = pyControllers.pyController.Create(ElmName, ControllerType, SettingsDict, self._dssObjects,
                                                  self._dssInstance, self._dssSolver)
                if Controller != -1:
                    self._pyControls['Controller.' + ElmName] = Controller
                    self._Logger.info('Created pyController -> Controller.' + ElmName)
        return

    def _CreatePlots(self, PlotsDict):

        self.BokehDoc = curdoc()
        Figures = []
        for PlotType, PlotNames in PlotsDict.items():
            newPlotNames = list(PlotNames)
            PlotType1= ['Topology', 'GISplot', 'NetworkGraph']
            PlotType2 = ['SagPlot', 'Histogram']
            PlotType3 = ['XY', 'TimeSeries', 'FrequencySweep']

            for Name in newPlotNames:
                PlotSettings = PlotNames[Name]
                PlotSettings['FileName'] = Name
                if PlotType in PlotType1:

                    self._pyPlotObjects[PlotType] = pyPlots.pyPlots.Create(
                        PlotType,
                        PlotSettings,
                        self._dssBuses,
                        self._dssObjectsByClass,
                        self._dssCircuit,
                        self._dssSolver
                    )
                    Figures.append(self._pyPlotObjects[PlotType].GetFigure())
                    #self.BokehDoc.add_root(self._pyPlotObjects[PlotType].GetFigure())
                    self._Logger.info('Created pyPlot -> ' + PlotType)
                elif PlotType in PlotType2:
                    self._pyPlotObjects[PlotType + Name] = pyPlots.pyPlots.Create(
                        PlotType,
                        PlotSettings,
                        self._dssBuses,
                        self._dssObjectsByClass,
                        self._dssCircuit,
                        self._dssSolver
                    )
                    self._Logger.info('Created pyPlot -> ' + PlotType)
                elif PlotType in PlotType3:
                    self._pyPlotObjects[PlotType+Name] = pyPlots.pyPlots.Create(
                        PlotType,
                        PlotSettings,
                        self._dssBuses,
                        self._dssObjects,
                        self._dssCircuit,
                        self._dssSolver
                    )
                    self._Logger.info('Created pyPlot -> ' + PlotType)

        Layout = row(*Figures)
        self.BokehDoc.add_root(Layout)
        self.BokehDoc.title = "PyDSS"
        self.session = push_session(self.BokehDoc)
        self.session.show()
        return

<<<<<<< HEAD
    def _UpdateControllers(self, Priority, Time, UpdateResults):
        error = 0

        for controller in self._pyControls.values():
            error += controller.Update(Priority, Time, UpdateResults)
            if Priority == 0:
                pass
        return abs(error) < self._Options['Project']['Error tolerance'], error
=======
    def _UpdateControllers(self, Priority, Time, Iteration, UpdateResults):
        errors = []
        maxError = 0
        _pyControls_types = set(self._pyControls_types.values())

        for class_name in _pyControls_types:
            self._dssInstance.Basic.SetActiveClass(class_name)
            elm = self._dssInstance.ActiveClass.First()
            while elm:
                element_name = self._dssInstance.CktElement.Name()
                controller_name = 'Controller.' + element_name
                if controller_name in self._pyControls:
                    controller = self._pyControls[controller_name]
                    error = controller.Update(Priority, Time, UpdateResults)
                    maxError = error if error > maxError else maxError
                    if Iteration == self._settings.project.max_control_iterations - 1:
                        if error > self._settings.project.error_tolerance:
                            errorTag = {
                                "Report": "Convergence",
                                "Scenario": self._settings.project.active_scenario,
                                "Time": self._dssSolver.GetTotalSeconds(),
                                "DateTime": str(self._dssSolver.GetDateTime()),
                                "Controller": controller.Name(),
                                "Controlled element": controller.ControlledElement(),
                                "Error": error,
                                "Control algorithm": controller.debugInfo()[Priority],
                            }
                            json_object = json.dumps(errorTag)
                            self._reportsLogger.warning(json_object)
                elm = self._dssInstance.ActiveClass.Next()
        return maxError < self._settings.project.error_tolerance, maxError
>>>>>>> def06b01

    def _CreateBusObjects(self):
        BusNames = self._dssCircuit.AllBusNames()
        self._dssInstance.run_command('New  Fault.DEFAULT Bus1={} enabled=no r=0.01'.format(BusNames[0]))
        for BusName in BusNames:
            self._dssCircuit.SetActiveBus(BusName)
            self._dssBuses[BusName] = dssBus(self._dssInstance)
        return

    def _UpdateDictionary(self):
        InvalidSelection = ['Settings', 'ActiveClass', 'dss', 'utils', 'PDElements', 'XYCurves', 'Bus', 'Properties']
        # TODO: this causes a segmentation fault. Aadil says it may not be needed.
        #self._dssObjectsByClass={'LoadShape': self._GetRelaventObjectDict('LoadShape')}

        for ElmName in self._dssInstance.Circuit.AllElementNames():
            Class, Name =  ElmName.split('.', 1)
            #print(f'adding {Class}, {Name} to dictionary')
            if Class[-1] == 's':
                Classes = Class + 'es'
            else:
                Classes = Class + 's'
            if Classes not in self._dssObjectsByClass:
                self._dssObjectsByClass[Classes] = {}
                self._dssObjectsByClass[Classes][ElmName] = None
            self._dssInstance.Circuit.SetActiveElement(ElmName)
            self._dssObjectsByClass[Classes][ElmName] = create_dss_element(Class, Name, self._dssInstance)
            self._dssObjects[ElmName] = self._dssObjectsByClass[Classes][ElmName]

        for ObjName in self._dssObjects.keys():
            Class = ObjName.split('.')[0]
            if Class[-1] == 's':
                Classes = Class+'es'
            else:
                Classes = Class+'s'
            if Class not in self._dssObjectsByClass:
                self._dssObjectsByClass[Class] = {}
            if  ObjName not in self._dssObjectsByClass[Class]:
                self._dssObjectsByClass[Class][ObjName] = self._dssObjects[ObjName]

        self._dssObjects['Circuit.' + self._dssCircuit.Name()] = dssCircuit(self._dssInstance)
        self._dssObjectsByClass['Circuits'] = {
            'Circuit.' + self._dssCircuit.Name(): self._dssObjects['Circuit.' + self._dssCircuit.Name()]
        }
        return

    def _GetRelaventObjectDict(self, key):
        ObjectList = {}
        ElmCollection = getattr(self._dssInstance, key)
        Elem = ElmCollection.First()
        while Elem:
            FullName = self._dssInstance.Element.Name()
            Class, Name =  FullName.split('.', 1)
            ObjectList[FullName] = create_dss_element(Class, Name, self._dssInstance)
            Elem = ElmCollection.Next()
        return ObjectList

    def RunStep(self, step, updateObjects=None):
<<<<<<< HEAD
        # updating paramters bebore simulation ru
        #self._HI.updateHelicsPublications()
        if self._Options['Helics']['Co-simulation Mode']:
            #self._HI.updateHelicsPublications()
            if self._increment_flag:
                if step == 0:
                    print('solving first step')
                    self._dssSolver.Solve()
                else:
                    self._Logger.debug('incrementing step and solving')
                    self._dssSolver.IncStep()
                    #self._dssSolver.Solve()
            else:
                print('solving step again')
                self._Logger.debug('solving same step over')
                #self._dssSolver.Solve()
                self._dssSolver.reSolve()
            print('timestep solved, updating subscriptions')
=======
        # updating parameters before simulation run
        if self._settings.logging.log_time_step_updates:
            self._Logger.info(f'PyDSS datetime - {self._dssSolver.GetDateTime()}')
            self._Logger.info(f'OpenDSS time [h] - {self._dssSolver.GetOpenDSSTime()}')
        if self._settings.profiles.use_profile_manager:
            self.profileStore.update()

        if self._settings.helics.co_simulation_mode:
>>>>>>> def06b01
            self._HI.updateHelicsSubscriptions()
            print('updating publications')
            #self._HI.updateHelicsPublications()
        else:
            self._dssSolver.IncStep()
            if updateObjects:
                for object, params in updateObjects.items():
                    cl, name = object.split('.')
                    self._Modifier.Edit_Element(cl, name, params)


        # run simulation time step and get results
<<<<<<< HEAD
        if not self._Options['Project']['Disable PyDSS controllers']:
            for priority in range(CONTROLLER_PRIORITIES):
                for i in range(self._Options['Project']['Max Control Iterations']):
                    has_converged, error = self._UpdateControllers(priority, step, UpdateResults=False)
                    self._Logger.debug('Control Loop {} convergence error: {}'.format(priority, error))
                    if has_converged or i == self._Options['Project']['Max Control Iterations'] - 1:
                        if not has_converged:
                            self._Logger.warning('Control Loop {} no convergence @ {} '.format(priority, step))
                        break
                    self._dssSolver.reSolve()
=======
        time_step_has_converged = True
        if not self._settings.project.disable_pydss_controllers:
            with Timer(self._stats, "UpdateControllers"):
                for priority in range(CONTROLLER_PRIORITIES):
                    priority_has_converged = False
                    for i in range(self._settings.project.max_control_iterations):
                        has_converged, error = self._UpdateControllers(priority, step, i, UpdateResults=False)
                        self._Logger.debug('Control Loop {} convergence error: {}'.format(priority, error))
                        if has_converged:
                            priority_has_converged = True
                            break
                        self._dssSolver.reSolve()
                    if i == 0:
                        # Don't track 0.
                        pass
                    elif i not in self._controller_iteration_counts:
                        self._controller_iteration_counts[i] = 1
                    else:
                        self._controller_iteration_counts[i] += 1
                    if not priority_has_converged:
                        time_step_has_converged = False
                        self._Logger.warning('Control Loop {} no convergence @ {} '.format(priority, step))
                        self._HandleConvergenceErrorChecks(step, error)

>>>>>>> def06b01
            self._UpdatePlots()

        if self._settings.frequency.enable_frequency_sweep and \
                self._settings.project.simulation_type != SimulationType.DYNAMIC:
            self._dssSolver.setMode('Harmonic')
            for frequency in np.arange(self._settings.frequency.start_frequency,
                                      self._settings.frequency.end_frequency + 1,
                                      self._settings.frequency.frequency_increment):
                self._dssSolver.setFrequency(frequency * self._settings.frequency.fundamental_frequency)
                self._dssSolver.reSolve()
                self._UpdatePlots()
                if self._settings.exports.export_results:
                    self.ResultContainer.UpdateResults()
            if self._settings.project.simulation_type != SimulationType.SNAPSHOT:
                self._dssSolver.setMode('Snapshot')
            else:
                self._dssSolver.setMode('Yearly')

<<<<<<< HEAD
        if self._Options['Helics']['Co-simulation Mode']:
=======
        if self._settings.helics.co_simulation_mode:
>>>>>>> def06b01
            self._HI.updateHelicsPublications()
            self._increment_flag, helics_time = self._HI.request_time_increment(step)

<<<<<<< HEAD
        return self.ResultContainer.CurrentResults
=======
        return time_step_has_converged

    def _HandleConvergenceErrorChecks(self, step, error):
        self._convergenceErrors += 1

        if self._maxConvergenceError != 0.0 and error > self._maxConvergenceError:
            self._Logger.error("Convergence error %s exceeded max value %s at step %s", error, self._maxConvergenceError, step)
            raise PyDssConvergenceMaxError(f"Exceeded max convergence error {error}")

        if self._maxConvergenceErrorCount is not None and self._convergenceErrors > self._maxConvergenceErrorCount:
            self._Logger.error("Exceeded convergence error count threshold at step %s", step)
            raise PyDssConvergenceErrorCountExceeded(f"{self._convergenceErrors} errors occurred")

    def _HandleOpenDSSConvergenceErrorChecks(self, step):
        self._convergenceErrorsOpenDSS += 1

        if self._maxConvergenceErrorCount is not None and self._convergenceErrorsOpenDSS > self._maxConvergenceErrorCount:
            self._Logger.error("Exceeded OpenDSS convergence error count threshold at step %s", step)
            raise OpenDssConvergenceErrorCountExceeded(f"{self._convergenceErrorsOpenDSS} errors occurred")
>>>>>>> def06b01

    def DryRunSimulation(self, project, scenario):
        """Run one time point for getting estimated space."""
        if not self._settings.exports.export_results:
            raise InvalidConfiguration("Log Reults must set to be True.")

        Steps, _, _ = self._dssSolver.SimulationSteps()
        self._Logger.info('Dry run simulation...')
        self.ResultContainer.InitializeDataStore(project.hdf_store, Steps)

        try:
            self.RunStep(0)
            self.ResultContainer.UpdateResults()
        finally:
            self.ResultContainer.Close()

        return self.ResultContainer.max_num_bytes()

    def RunSimulation(self, project, scenario, MC_scenario_number=None):
        startTime = time.time()
        Steps, sTime, eTime = self._dssSolver.SimulationSteps()
<<<<<<< HEAD
        print(f"Running simulation from {sTime} to {eTime} with {Steps} steps.")
        self._Logger.info('Running simulation from {} till {}.'.format(sTime, eTime))
        self._Logger.info('Simulation time step {}.'.format(Steps))
        if self._Options['Exports']['Result Container'] == 'ResultData' and self.ResultContainer is not None:
            # make space for Steps*5 to allow for co-iterations
            self.ResultContainer.InitializeDataStore(project.hdf_store, Steps*10, MC_scenario_number)

=======
        threshold = self._settings.project.convergence_error_percent_threshold
        if threshold > 0:
            self._maxConvergenceErrorCount = round(threshold * .01 * Steps)
        self._maxConvergenceError = self._settings.project.max_error_tolerance
        dss.Solution.Convergence(self._settings.project.error_tolerance)
        self._Logger.info('Running simulation from {} till {}.'.format(sTime, eTime))
        self._Logger.info('Simulation time step {}.'.format(Steps))
        self._Logger.info("Set OpenDSS convergence to %s", dss.Solution.Convergence())
        self._Logger.info('Max convergence error count {}.'.format(self._maxConvergenceErrorCount))
        self._Logger.info("initializing store")
        self.ResultContainer.InitializeDataStore(project.hdf_store, Steps, MC_scenario_number)
>>>>>>> def06b01
        postprocessors = [
            pyPostprocess.Create(
                project,
                scenario,
                ppInfo,
                self._dssInstance,
                self._dssSolver,
                self._dssObjects,
                self._dssObjectsByClass,
                self._settings,
                self._Logger,
            ) for ppInfo in scenario.post_process_infos
        ]
        if not postprocessors:
            self._Logger.info('No post processing script selected')

        try:
            step = 0
            while step < Steps:
<<<<<<< HEAD
                print('runstep')
                self.RunStep(step)
                size = make_human_readable_size(self.ResultContainer.max_num_bytes())
                self._Logger.info('Storage requirement estimation: %s, estimated based on first time step run.', size)
                size = make_human_readable_size(self.ResultContainer.max_num_bytes())
                self._Logger.info('Storage requirement estimation: %s, estimated based on first time step run.', size)

                for postprocessor in postprocessors:
                    step = postprocessor.run(step, Steps)
=======
                pydss_has_converged = True
                opendss_has_converged = True
                within_range = self._simulation_range.is_within_range(self._dssSolver.GetDateTime())
                if within_range:
                    with Timer(self._stats, "RunStep"):
                        pydss_has_converged = self.RunStep(step)
                        opendss_has_converged = dss.Solution.Converged()
                        if not opendss_has_converged:
                            self._Logger.error("OpenDSS did not converge at step=%s pydss_converged=%s",
                                               step, pydss_has_converged)
                            self._HandleOpenDSSConvergenceErrorChecks(step)
                has_converged = pydss_has_converged and opendss_has_converged
                if step == 0 and self.ResultContainer is not None:
                    size = make_human_readable_size(self.ResultContainer.max_num_bytes())
                    self._Logger.info('Storage requirement estimation: %s, estimated based on first time step run.', size)
                if postprocessors and within_range:
                    step, has_converged = self._RunPostProcessors(step, Steps, postprocessors)
>>>>>>> def06b01
                if self._increment_flag:
                    step+=1

                # NOTE for review by Aadil:
                # I moved the next two code blocks here because UpdateResults needs to happen
                # after the postprocessors.
                # the Helics update needs to happen after that.
                if self._settings.exports.export_results:
                    store_nan = (
                        not within_range or
                        (not has_converged and
                         self._settings.project.skip_export_on_convergence_error)
                    )
                    self.ResultContainer.UpdateResults(store_nan=store_nan)

                if self._settings.helics.co_simulation_mode:
                    if self._increment_flag:
                        self._dssSolver.IncStep()
                    else:
                        self._dssSolver.reSolve()
                else:
                    self._dssSolver.IncStep()

        finally:
            if self._settings and self._settings.exports.export_results:
                # This is here to guarantee that DatasetBuffers aren't left
                # with any data in memory.
                self.ResultContainer.Close()

            for postprocessor in postprocessors:
                postprocessor.finalize()

        if self._settings and self._settings.exports.export_results:
            self.ResultContainer.ExportResults()

        self._stats.log_stats(clear=True)
        if self._controller_iteration_counts:
            data = {
                "Report": "ControllerIterationCounts",
                "Scenario": self._settings.project.active_scenario,
                "Counts": self._controller_iteration_counts,
            }
            self._reportsLogger.warning(json.dumps(data))

        self._Logger.info('Simulation completed in %s seconds', time.time() - startTime)
        self._Logger.info('End of simulation')
        print('End of simulation')

    def _RunPostProcessors(self, step, Steps, postprocessors):
        for postprocessor in postprocessors:
            orig_step = step
            step, has_converged, error = postprocessor.run(step, Steps, simulation=self)
            assert step <= orig_step, "step cannot increment in postprocessor"
            if not has_converged:
                name = postprocessor.__class__.__name__
                self._Logger.warn("postprocessor %s reported a convergence error at step %s", name, step)
                self._HandleConvergenceErrorChecks(step, error)

        return step, has_converged

    def RunMCsimulation(self, project, scenario, samples):
        from PyDSS.Extensions.MonteCarlo import MonteCarloSim
        MC = MonteCarloSim(self._settings, self._dssPath, self._dssObjects, self._dssObjectsByClass)
        for i in range(samples):
            MC.Create_Scenario()
            self.RunSimulation(project, scenario, i)
        return

    def _UpdatePlots(self):
        for Plot in self._pyPlotObjects:
            self._pyPlotObjects[Plot].UpdatePlot()
        return

<<<<<<< HEAD
    def __del__(self):
        self._Logger.info('An instance of OpenDSS (' + str(self) + ') has been deleted.')
        if self._Options["Logging"]["Log to external file"]:
            handlers = list(self._Logger.handlers)
            for filehandler in handlers:
                filehandler.flush()
                filehandler.close()
                self._Logger.removeHandler(filehandler)
        return
=======
    def _GetActiveScenario(self):
        active_scenario = self._settings.project.active_scenario
        for scenario in self._settings.project.scenarios:
            if scenario.name == active_scenario:
                return scenario
        raise InvalidConfiguration(f"Active Scenario {active_scenario} is not present")

    def _SetSnapshotTimePoint(self, scenario):
        """Adjusts the time parameters based on the mode."""
        p_settings = self._settings.project
        config = scenario.snapshot_time_point_selection_config
        mode = config.mode
        assert mode != SnapshotTimePointSelectionMode.NONE, mode

        if mode != SnapshotTimePointSelectionMode.NONE:
            if p_settings.simulation_type != SimulationType.QSTS:
                raise InvalidConfiguration(f"{mode} is only supported with QSTS simulations")

            # These settings have to be temporarily overridden because of the underlying
            # implementation to create a load shape dataframes..
            orig_start = p_settings.start_time
            orig_duration = p_settings.simulation_duration_min
            if orig_duration != p_settings.step_resolution_sec / 60:
                raise InvalidConfiguration("Simulation duration must be the same as resolution")
            try:
                p_settings.start_time = config.start_time
                p_settings.simulation_duration_min = config.search_duration_min
                new_start = get_snapshot_timepoint(self._settings, mode).strftime(DATE_FORMAT)
                p_settings.start_time = new_start
                self._Logger.info("Changed simulation start time from %s to %s",
                    orig_start,
                    new_start,
                )
            except Exception:
                p_settings.start_time = orig_start
                raise
            finally:
                p_settings.simulation_duration_min = orig_duration
        else:
            assert False, f"unsupported mode {mode}"

    # def __del__(self):
    #     self._Logger.info('An instance of OpenDSS (' + str(self) + ') has been deleted.')
    #     loggers = [self._Logger, self._reportsLogger]
    #     if self._settings["Logging"]["Log to external file"]:
    #         for L in loggers:
    #             handlers = list(L.handlers)
    #             for filehandler in handlers:
    #                 filehandler.flush()
    #                 filehandler.close()
    #                 L.removeHandler(filehandler)
    #     return
>>>>>>> def06b01
<|MERGE_RESOLUTION|>--- conflicted
+++ resolved
@@ -1,33 +1,10 @@
-<<<<<<< HEAD
-from PyDSS.ResultContainer import ResultContainer as RC
-from PyDSS.ResultData import ResultData
-=======
 from PyDSS.common import SimulationType
 from PyDSS.simulation_input_models import SimulationSettingsModel
 from PyDSS.pyContrReader import read_controller_settings_from_registry
 from PyDSS.dssElementFactory import create_dss_element
 from PyDSS.utils.utils import make_human_readable_size
->>>>>>> def06b01
 from PyDSS.pyContrReader import pyContrReader as pcr
-from PyDSS.pyContrReader import read_controller_settings_from_registry
 from PyDSS.pyPlotReader import pyPlotReader as ppr
-<<<<<<< HEAD
-from PyDSS.dssElementFactory import create_dss_element
-from PyDSS.dssCircuit import dssCircuit
-from PyDSS.NetworkModifier import Modifier
-from PyDSS.dssBus import dssBus
-from PyDSS import SolveMode
-from PyDSS import pyLogger
-from PyDSS import helics_interface as HI
-from PyDSS.utils.dataframe_utils import write_dataframe
-from PyDSS.utils.utils import make_human_readable_size
-
-from PyDSS.exceptions import InvalidParameter, InvalidConfiguration
-
-from PyDSS.pyPostprocessor import pyPostprocess
-import PyDSS.pyControllers as pyControllers
-import PyDSS.pyPlots as pyPlots
-=======
 from PyDSS.exceptions import (
     InvalidConfiguration, PyDssConvergenceError, PyDssConvergenceErrorCountExceeded,
     PyDssConvergenceMaxError, OpenDssModelError, OpenDssConvergenceErrorCountExceeded
@@ -48,32 +25,26 @@
 from PyDSS.utils.simulation_utils import SimulationFilteredTimeRange
 from PyDSS.utils.timing_utils import TimerStatsCollector, Timer
 from PyDSS.get_snapshot_timepoints import get_snapshot_timepoint
->>>>>>> def06b01
-
+
+import opendssdirect as dss
 import numpy as np
-import pandas as pd
 import logging
+import json
 import time
 import os
 
+from bokeh.client import push_session
 from bokeh.plotting import curdoc
 from bokeh.layouts import row
-from bokeh.client import push_session
+
 from opendssdirect.utils import run_command
-import opendssdirect as dss
-
 
 CONTROLLER_PRIORITIES = 3
 
 class OpenDSS:
-<<<<<<< HEAD
-    def __init__(self, params):
-=======
     def __init__(self, settings: SimulationSettingsModel):
         self._dssInstance = dss
->>>>>>> def06b01
         self._TempResultList = []
-        self._dssInstance = dss
         self._dssBuses = {}
         self._dssObjects = {}
         self._dssObjectsByClass = {}
@@ -96,35 +67,6 @@
         self._ActiveProject = settings.project.active_project
 
         self._dssPath = {
-<<<<<<< HEAD
-            'root': rootPath,
-            'Import': importPath,
-            'pyPlots': os.path.join(importPath, params['Project']['Active Scenario'], 'pyPlotList'),
-            'ExportLists': os.path.join(importPath, params['Project']['Active Scenario'], 'ExportLists'),
-            'pyControllers': os.path.join(importPath, params['Project']['Active Scenario'], 'pyControllerList'),
-            'Export': os.path.join(rootPath, params['Project']['Active Project'], 'Exports'),
-            'Log': os.path.join(rootPath, params['Project']['Active Project'], 'Logs'),
-            'dssFiles': os.path.join(rootPath, params['Project']['Active Project'], 'DSSfiles'),
-            'dssFilePath': os.path.join(rootPath, params['Project']['Active Project'], 'DSSfiles', params['Project']['DSS File']),
-        }
-
-        if params['Project']['DSS File Absolute Path']:
-            self._dssPath['dssFilePath'] = params['Project']['DSS File']
-        else:
-            self._dssPath['dssFilePath'] = os.path.join(
-                rootPath,
-                params['Project']['Active Project'],
-                'DSSfiles',
-                params['Project']['DSS File']
-            )
-
-        if params["Logging"]["Pre-configured logging"]:
-            self._Logger = logging.getLogger(__name__)
-        else:
-            LoggerTag = pyLogger.getLoggerTag(params)
-            self._Logger = pyLogger.getLogger(LoggerTag, self._dssPath['Log'], LoggerOptions=params["Logging"])
-        self._Logger.info('An instance of OpenDSS version ' + dss.__version__ + ' has been created.')
-=======
             'root': root_path,
             'Import': import_path,
             'pyPlots': active_scenario_path / 'pyPlotList',
@@ -146,50 +88,20 @@
         self._Logger = logging.getLogger(__name__)
         self._reportsLogger = pyLogger.getReportLogger(LoggerTag, self._dssPath["Log"], settings.logging)
         self._Logger.info('An instance of OpenDSS version ' + self._dssInstance.__version__ + ' has been created.')
->>>>>>> def06b01
 
         for key, path in self._dssPath.items():
             assert (os.path.exists(path)), '{} path: {} does not exist!'.format(key, path)
 
-<<<<<<< HEAD
-        self._dssInstance.Basic.ClearAll()
-        self._dssInstance.utils.run_command('Log=NO')
-        run_command('Clear')
-        self._Logger.info('Loading OpenDSS model')
-        try:
-            orig_dir = os.getcwd()
-            reply = run_command('compile ' + self._dssPath['dssFilePath'])
-        finally:
-            os.chdir(orig_dir)
-        self._Logger.info('OpenDSS:  ' + reply)
-
-        assert ('error ' not in reply.lower()), 'Error compiling OpenDSS model.\n{}'.format(reply)
-        #run_command('Set DefaultBaseFrequency={}'.format(params['Frequency']['Fundamental frequency']))
-        self._Logger.info('OpenDSS fundamental frequency set to :  ' + str(params['Frequency']['Fundamental frequency']) + ' Hz')
-=======
         with Timer(self._stats, "CompileModel"):
             self._CompileModel()
 
         #run_command('Set DefaultBaseFrequency={}'.format(settings.frequency.fundamental_frequency))
-        self._Logger.info('OpenDSS fundamental frequency set to :  ' + str(settings.frequency.fundamental_frequency) + ' Hz')
->>>>>>> def06b01
+        #self._Logger.info('OpenDSS fundamental frequency set to :  ' + str(settings.frequency.fundamental_frequency) + ' Hz')
 
         #run_command('Set %SeriesRL={}'.format(settings.frequency.percentage_load_in_series))
         if settings.frequency.neglect_shunt_admittance:
             run_command('Set NeglectLoadY=Yes')
 
-<<<<<<< HEAD
-        print('in dssInstance initializing model')
-        self._dssCircuit = dss.Circuit
-        self._dssElement = dss.Element
-        self._dssBus = dss.Bus
-        self._dssClass = dss.ActiveClass
-        self._dssCommand = run_command
-        self._dssSolution = dss.Solution
-        self._dssSolver = SolveMode.GetSolver(SimulationSettings=params, dssInstance=self._dssInstance)
-        self._Modifier = Modifier(dss, run_command, params)
-        print('updating dictionary')
-=======
         active_scenario = self._GetActiveScenario()
         if active_scenario.snapshot_time_point_selection_config.mode != SnapshotTimePointSelectionMode.NONE:
             with Timer(self._stats, "SetSnapshotTimePoint"):
@@ -203,24 +115,10 @@
         self._dssSolution = self._dssInstance.Solution
         self._dssSolver = SolveMode.GetSolver(settings=settings, dssInstance=self._dssInstance)
         self._Modifier = Modifier(self._dssInstance, run_command, settings)
->>>>>>> def06b01
         self._UpdateDictionary()
-        print('creating buses')
         self._CreateBusObjects()
-        print('solving')
         self._dssSolver.reSolve()
 
-<<<<<<< HEAD
-        if params and params['Exports']['Log Results']:
-            if params['Exports']['Result Container'] == 'ResultContainer':
-                self.ResultContainer = RC(params, self._dssPath,  self._dssObjects, self._dssObjectsByClass,
-                                          self._dssBuses, self._dssSolver, self._dssCommand)
-            else:
-                self.ResultContainer = ResultData(params, self._dssPath,  self._dssObjects, self._dssObjectsByClass,
-                                                    self._dssBuses, self._dssSolver, self._dssCommand, self._dssInstance)
-        else:
-            self.ResultContainer = None
-=======
         if settings.profiles.use_profile_manager:
             #TODO: disable internal profiles
             self._Logger.info('Disabling internal yearly and duty-cycle profiles.')
@@ -235,7 +133,6 @@
         self.ResultContainer = ResultData(settings, self._dssPath,  self._dssObjects, self._dssObjectsByClass,
                                           self._dssBuses, self._dssSolver, self._dssCommand, self._dssInstance,
                                           self._stats)
->>>>>>> def06b01
 
         if settings.project.use_controller_registry:
             ControllerList = read_controller_settings_from_registry(self._dssPath['pyControllers'])
@@ -256,15 +153,10 @@
                     self._pyPlotObjects[Plot].session.show()
                 break
         self._increment_flag = True
-<<<<<<< HEAD
-        if params['Helics']["Co-simulation Mode"]:
-            #self._increment_flag = False
-            self._HI = HI.helics_interface(self._dssSolver, self._dssObjects, self._dssObjectsByClass, params,
-=======
         if settings.helics.co_simulation_mode:
             self._HI = HI.helics_interface(self._dssSolver, self._dssObjects, self._dssObjectsByClass, settings,
->>>>>>> def06b01
                                            self._dssPath)
+        self._Logger.info("Simulation initialization complete")
         return
 
     def _CompileModel(self):
@@ -302,13 +194,17 @@
 
     def _CreateControllers(self, ControllerDict):
         self._pyControls = {}
-
+        self._pyControls_types = {}
         for ControllerType, ElementsDict in ControllerDict.items():
             for ElmName, SettingsDict in ElementsDict.items():
                 Controller = pyControllers.pyController.Create(ElmName, ControllerType, SettingsDict, self._dssObjects,
                                                   self._dssInstance, self._dssSolver)
                 if Controller != -1:
-                    self._pyControls['Controller.' + ElmName] = Controller
+                    controller_name = 'Controller.' + ElmName
+                    self._pyControls[controller_name] = Controller
+                    class_name, element_name = Controller.ControlledElement().split(".")
+                    if controller_name not in self._pyControls_types:
+                        self._pyControls_types[controller_name] = class_name
                     self._Logger.info('Created pyController -> Controller.' + ElmName)
         return
 
@@ -366,16 +262,6 @@
         self.session.show()
         return
 
-<<<<<<< HEAD
-    def _UpdateControllers(self, Priority, Time, UpdateResults):
-        error = 0
-
-        for controller in self._pyControls.values():
-            error += controller.Update(Priority, Time, UpdateResults)
-            if Priority == 0:
-                pass
-        return abs(error) < self._Options['Project']['Error tolerance'], error
-=======
     def _UpdateControllers(self, Priority, Time, Iteration, UpdateResults):
         errors = []
         maxError = 0
@@ -407,7 +293,6 @@
                             self._reportsLogger.warning(json_object)
                 elm = self._dssInstance.ActiveClass.Next()
         return maxError < self._settings.project.error_tolerance, maxError
->>>>>>> def06b01
 
     def _CreateBusObjects(self):
         BusNames = self._dssCircuit.AllBusNames()
@@ -424,24 +309,14 @@
 
         for ElmName in self._dssInstance.Circuit.AllElementNames():
             Class, Name =  ElmName.split('.', 1)
-            #print(f'adding {Class}, {Name} to dictionary')
-            if Class[-1] == 's':
-                Classes = Class + 'es'
-            else:
-                Classes = Class + 's'
-            if Classes not in self._dssObjectsByClass:
-                self._dssObjectsByClass[Classes] = {}
-                self._dssObjectsByClass[Classes][ElmName] = None
+            if Class + 's' not in self._dssObjectsByClass:
+                self._dssObjectsByClass[Class + 's'] = {}
             self._dssInstance.Circuit.SetActiveElement(ElmName)
-            self._dssObjectsByClass[Classes][ElmName] = create_dss_element(Class, Name, self._dssInstance)
-            self._dssObjects[ElmName] = self._dssObjectsByClass[Classes][ElmName]
+            self._dssObjectsByClass[Class + 's'][ElmName] = create_dss_element(Class, Name, self._dssInstance)
+            self._dssObjects[ElmName] = self._dssObjectsByClass[Class + 's'][ElmName]
 
         for ObjName in self._dssObjects.keys():
-            Class = ObjName.split('.')[0]
-            if Class[-1] == 's':
-                Classes = Class+'es'
-            else:
-                Classes = Class+'s'
+            Class = ObjName.split('.')[0] + 's'
             if Class not in self._dssObjectsByClass:
                 self._dssObjectsByClass[Class] = {}
             if  ObjName not in self._dssObjectsByClass[Class]:
@@ -451,6 +326,8 @@
         self._dssObjectsByClass['Circuits'] = {
             'Circuit.' + self._dssCircuit.Name(): self._dssObjects['Circuit.' + self._dssCircuit.Name()]
         }
+        self._dssObjectsByClass['Buses'] = self._dssBuses
+
         return
 
     def _GetRelaventObjectDict(self, key):
@@ -465,26 +342,6 @@
         return ObjectList
 
     def RunStep(self, step, updateObjects=None):
-<<<<<<< HEAD
-        # updating paramters bebore simulation ru
-        #self._HI.updateHelicsPublications()
-        if self._Options['Helics']['Co-simulation Mode']:
-            #self._HI.updateHelicsPublications()
-            if self._increment_flag:
-                if step == 0:
-                    print('solving first step')
-                    self._dssSolver.Solve()
-                else:
-                    self._Logger.debug('incrementing step and solving')
-                    self._dssSolver.IncStep()
-                    #self._dssSolver.Solve()
-            else:
-                print('solving step again')
-                self._Logger.debug('solving same step over')
-                #self._dssSolver.Solve()
-                self._dssSolver.reSolve()
-            print('timestep solved, updating subscriptions')
-=======
         # updating parameters before simulation run
         if self._settings.logging.log_time_step_updates:
             self._Logger.info(f'PyDSS datetime - {self._dssSolver.GetDateTime()}')
@@ -493,31 +350,17 @@
             self.profileStore.update()
 
         if self._settings.helics.co_simulation_mode:
->>>>>>> def06b01
             self._HI.updateHelicsSubscriptions()
-            print('updating publications')
-            #self._HI.updateHelicsPublications()
+            self._Logger.info('updating publications')
         else:
-            self._dssSolver.IncStep()
+            # TODO DT: Why does gemini call IncStep?
+            #self._dssSolver.IncStep()
             if updateObjects:
                 for object, params in updateObjects.items():
                     cl, name = object.split('.')
                     self._Modifier.Edit_Element(cl, name, params)
 
-
         # run simulation time step and get results
-<<<<<<< HEAD
-        if not self._Options['Project']['Disable PyDSS controllers']:
-            for priority in range(CONTROLLER_PRIORITIES):
-                for i in range(self._Options['Project']['Max Control Iterations']):
-                    has_converged, error = self._UpdateControllers(priority, step, UpdateResults=False)
-                    self._Logger.debug('Control Loop {} convergence error: {}'.format(priority, error))
-                    if has_converged or i == self._Options['Project']['Max Control Iterations'] - 1:
-                        if not has_converged:
-                            self._Logger.warning('Control Loop {} no convergence @ {} '.format(priority, step))
-                        break
-                    self._dssSolver.reSolve()
-=======
         time_step_has_converged = True
         if not self._settings.project.disable_pydss_controllers:
             with Timer(self._stats, "UpdateControllers"):
@@ -542,7 +385,6 @@
                         self._Logger.warning('Control Loop {} no convergence @ {} '.format(priority, step))
                         self._HandleConvergenceErrorChecks(step, error)
 
->>>>>>> def06b01
             self._UpdatePlots()
 
         if self._settings.frequency.enable_frequency_sweep and \
@@ -561,17 +403,11 @@
             else:
                 self._dssSolver.setMode('Yearly')
 
-<<<<<<< HEAD
-        if self._Options['Helics']['Co-simulation Mode']:
-=======
         if self._settings.helics.co_simulation_mode:
->>>>>>> def06b01
             self._HI.updateHelicsPublications()
-            self._increment_flag, helics_time = self._HI.request_time_increment(step)
-
-<<<<<<< HEAD
-        return self.ResultContainer.CurrentResults
-=======
+            self._increment_flag, helics_time = self._HI.request_time_increment(step=step)
+
+        # TODO DT: This is a potential problem for Gemini because it was returning the results dict.
         return time_step_has_converged
 
     def _HandleConvergenceErrorChecks(self, step, error):
@@ -591,7 +427,6 @@
         if self._maxConvergenceErrorCount is not None and self._convergenceErrorsOpenDSS > self._maxConvergenceErrorCount:
             self._Logger.error("Exceeded OpenDSS convergence error count threshold at step %s", step)
             raise OpenDssConvergenceErrorCountExceeded(f"{self._convergenceErrorsOpenDSS} errors occurred")
->>>>>>> def06b01
 
     def DryRunSimulation(self, project, scenario):
         """Run one time point for getting estimated space."""
@@ -613,15 +448,6 @@
     def RunSimulation(self, project, scenario, MC_scenario_number=None):
         startTime = time.time()
         Steps, sTime, eTime = self._dssSolver.SimulationSteps()
-<<<<<<< HEAD
-        print(f"Running simulation from {sTime} to {eTime} with {Steps} steps.")
-        self._Logger.info('Running simulation from {} till {}.'.format(sTime, eTime))
-        self._Logger.info('Simulation time step {}.'.format(Steps))
-        if self._Options['Exports']['Result Container'] == 'ResultData' and self.ResultContainer is not None:
-            # make space for Steps*5 to allow for co-iterations
-            self.ResultContainer.InitializeDataStore(project.hdf_store, Steps*10, MC_scenario_number)
-
-=======
         threshold = self._settings.project.convergence_error_percent_threshold
         if threshold > 0:
             self._maxConvergenceErrorCount = round(threshold * .01 * Steps)
@@ -632,8 +458,8 @@
         self._Logger.info("Set OpenDSS convergence to %s", dss.Solution.Convergence())
         self._Logger.info('Max convergence error count {}.'.format(self._maxConvergenceErrorCount))
         self._Logger.info("initializing store")
-        self.ResultContainer.InitializeDataStore(project.hdf_store, Steps, MC_scenario_number)
->>>>>>> def06b01
+        # make space for Steps*5 to allow for co-iterations
+        self.ResultContainer.InitializeDataStore(project.hdf_store, Steps * 10, MC_scenario_number)
         postprocessors = [
             pyPostprocess.Create(
                 project,
@@ -653,17 +479,6 @@
         try:
             step = 0
             while step < Steps:
-<<<<<<< HEAD
-                print('runstep')
-                self.RunStep(step)
-                size = make_human_readable_size(self.ResultContainer.max_num_bytes())
-                self._Logger.info('Storage requirement estimation: %s, estimated based on first time step run.', size)
-                size = make_human_readable_size(self.ResultContainer.max_num_bytes())
-                self._Logger.info('Storage requirement estimation: %s, estimated based on first time step run.', size)
-
-                for postprocessor in postprocessors:
-                    step = postprocessor.run(step, Steps)
-=======
                 pydss_has_converged = True
                 opendss_has_converged = True
                 within_range = self._simulation_range.is_within_range(self._dssSolver.GetDateTime())
@@ -681,9 +496,8 @@
                     self._Logger.info('Storage requirement estimation: %s, estimated based on first time step run.', size)
                 if postprocessors and within_range:
                     step, has_converged = self._RunPostProcessors(step, Steps, postprocessors)
->>>>>>> def06b01
                 if self._increment_flag:
-                    step+=1
+                    step += 1
 
                 # NOTE for review by Aadil:
                 # I moved the next two code blocks here because UpdateResults needs to happen
@@ -728,7 +542,6 @@
 
         self._Logger.info('Simulation completed in %s seconds', time.time() - startTime)
         self._Logger.info('End of simulation')
-        print('End of simulation')
 
     def _RunPostProcessors(self, step, Steps, postprocessors):
         for postprocessor in postprocessors:
@@ -755,17 +568,6 @@
             self._pyPlotObjects[Plot].UpdatePlot()
         return
 
-<<<<<<< HEAD
-    def __del__(self):
-        self._Logger.info('An instance of OpenDSS (' + str(self) + ') has been deleted.')
-        if self._Options["Logging"]["Log to external file"]:
-            handlers = list(self._Logger.handlers)
-            for filehandler in handlers:
-                filehandler.flush()
-                filehandler.close()
-                self._Logger.removeHandler(filehandler)
-        return
-=======
     def _GetActiveScenario(self):
         active_scenario = self._settings.project.active_scenario
         for scenario in self._settings.project.scenarios:
@@ -817,5 +619,4 @@
     #                 filehandler.flush()
     #                 filehandler.close()
     #                 L.removeHandler(filehandler)
-    #     return
->>>>>>> def06b01
+    #     return