--- conflicted
+++ resolved
@@ -80,25 +80,12 @@
     if verbose:
         console_level = logging.DEBUG
         file_level = logging.DEBUG
-<<<<<<< HEAD
-    if config["Logging"]["Log to external file"]:
-        logs_path = os.path.join(project_path, "Logs")
-        filename = os.path.join(
-            logs_path,
-            os.path.basename(project_path) + ".log",
-        )
-
-    if not os.path.exists(logs_path):
-        print("Logs path does not exist. 'run' is not supported on a tarred project.")
-        sys.exit(1)
-=======
     if settings.logging.enable_file:
         logs_path = project_path / "Logs"
         if not logs_path.exists():
             logger.error("Logs path %s does not exist", logs_path)
             sys.exit(1)
         filename = logs_path / "pydss.log"
->>>>>>> def06b01
 
     setup_logging(
         "PyDSS",
@@ -111,11 +98,7 @@
     if options is not None:
         options = ast.literal_eval(options)
         if not isinstance(options, dict):
-<<<<<<< HEAD
-            print(f"options must be of type dict; received {type(options)}")
-=======
             logger.error("options are invalid: %s", options)
->>>>>>> def06b01
             sys.exit(1)
 
     project = PyDssProject.load_project(project_path, options=options, simulation_file=simulations_file)
