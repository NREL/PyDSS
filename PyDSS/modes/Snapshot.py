--- conflicted
+++ resolved
@@ -1,26 +1,3 @@
-<<<<<<< HEAD
-from datetime import datetime, timedelta
-from PyDSS.modes.abstract_solver import abstact_solver
-import math
-
-class Snapshot(abstact_solver):
-    def __init__(self, dssInstance, SimulationSettings, Logger):
-        super().__init__(dssInstance, SimulationSettings, Logger)
-        self.Settings = SimulationSettings
-        self.pyLogger = Logger
-        StartTimeMin = SimulationSettings['Project']['Start Time (min)']
-        self._Time = datetime.strptime(
-            '{} {}'.format(SimulationSettings['Project']['Start Year'], SimulationSettings['Project']['Start Day'] +
-                           SimulationSettings['Project']['Date offset']), '%Y %j'
-        )
-
-        self._Time = self._Time + timedelta(minutes=StartTimeMin)
-        self._StartTime = self._Time
-        self._EndTime = self._Time
-        self._sStepRes = 1
-        self._dssInstance = dssInstance
-        self._dssSolution = dssInstance.Solution
-=======
 from PyDSS.modes.solver_base import solver_base
 from PyDSS.simulation_input_models import SimulationSettingsModel
 
@@ -28,48 +5,21 @@
 class Snapshot(solver_base):
     def __init__(self, dssInstance, settings: SimulationSettingsModel, Logger):
         super().__init__(dssInstance, settings, Logger)
->>>>>>> def06b01
         self._dssSolution.Mode(0)
         self._dssInstance.utils.run_command('Set ControlMode={}'.format(settings.project.control_mode))
         self._dssSolution.MaxControlIterations(settings.project.max_control_iterations)
         return
 
-    def SimulationSteps(self):
-        return 1, self._StartTime, self._EndTime
-
-    def GetDateTime(self):
-        return self._Time
-
-    def GetTotalSeconds(self):
-        return (self._Time - self._StartTime).total_seconds()
-
-    def GetStepResolutionSeconds(self):
-        return self._sStepRes
-
-    def GetStepSizeSec(self):
-        return self._sStepRes
-
     def reSolve(self):
-        return self._dssSolution.SolveNoControl()
+        self._dssSolution.SolveNoControl()
+        return self._dssSolution.Converged()
 
     def SimulationSteps(self):
         return 1, self._StartTime, self._EndTime
 
     def Solve(self):
         self._dssSolution.Solve()
+        return self._dssSolution.Converged()
 
     def IncStep(self):
-        return self._dssSolution.Solve()
-
-    def setFrequency(self, frequency):
-        self._dssSolution.Frequency(frequency)
-        return
-
-    def getFrequency(self):
-        return  self._dssSolution.Frequency()
-
-    def setMode(self, mode):
-        return self._dssInstance.utils.run_command('Set Mode={}'.format(mode))
-
-    def getMode(self):
-        return self._dssSolution.ModeID()+        return self._dssSolution.Solve()