from  PyDSS.pyControllers.pyControllerAbstract import ControllerAbstract
from shapely.geometry import MultiPoint, Polygon, Point, MultiPolygon
from shapely.ops import triangulate, unary_union
import datetime
import math
import os

class PvVoltageRideThru(ControllerAbstract):
    """Implementation of IEEE1547-2003 and IEEE1547-2018 voltage ride-through standards using the OpenDSS Generator model. Subclass of the :class:`PyDSS.pyControllers.pyControllerAbstract.ControllerAbstract` abstract class.

            :param PvObj: A :class:`PyDSS.dssElement.dssElement` object that wraps around an OpenDSS 'Generator' element
            :type FaultObj: class:`PyDSS.dssElement.dssElement`
            :param Settings: A dictionary that defines the settings for the PvController.
            :type Settings: dict
            :param dssInstance: An :class:`opendssdirect` instance
            :type dssInstance: :class:`opendssdirect`
            :param ElmObjectList: Dictionary of all dssElement, dssBus and dssCircuit objects
            :type ElmObjectList: dict
            :param dssSolver: An instance of one of the classed defined in :mod:`PyDSS.SolveMode`.
            :type dssSolver: :mod:`PyDSS.SolveMode`
            :raises: AssertionError if 'PvObj' is not a wrapped OpenDSS Generator element

    """

    def __init__(self, PvObj, Settings, dssInstance, ElmObjectList, dssSolver):
        super(PvVoltageRideThru, self).__init__(PvObj, Settings, dssInstance, ElmObjectList, dssSolver)

        self.TimeChange = False
        self.Time = (-1, 0)

        self.oldPcalc = 0
        self.oldQcalc = 0
        self.Qpvpu = 0
        self. __vDisconnected = False
        self.__pDisconnected = False

        self.__ElmObjectList = ElmObjectList
        self.ControlDict = {
            'None': lambda: 0,
        }

        self._ControlledElm = PvObj
        self.__ElmObjectList = ElmObjectList
        self.__dssInstance = dssInstance
        self.__dssSolver = dssSolver
        self.__Settings = Settings

        self.Class, self.Name = self._ControlledElm.GetInfo()
        assert (self.Class.lower() == 'generator'), 'PvControllerGen works only with an OpenDSS Generator element'
        self.__Name = 'pyCont_' + self.Class + '_' + self.Name
        if '_' in self.Name:
            self.Phase = self.Name.split('_')[1]
        else:
            self.Phase = None

        # Initializing the model
        PvObj.SetParameter('kvar', 0)
        self.__Srated = float(PvObj.GetParameter('kva'))
        self.__Prated = float(PvObj.GetParameter('kw'))
        self._ControlledElm.SetParameter('Class', 0) #ECMP
        self.__minQ = -self.__Srated*0.44
        self.__maxQ = self.__Srated*0.44

        # MISC settings
        self.__cutin = Settings['%PCutin']
        self.__cutout = Settings['%PCutout']
        self.__trip_deadtime_sec = Settings['Reconnect deadtime - sec']
        self.__Time_to_Pmax_sec = Settings['Reconnect Pmax time - sec']
        self.__priority = Settings['Priority']
        self.__enablePFlimit = Settings['Enable PF limit']
        self.__minPF = Settings['pfMin']
        self.__UcalcMode = Settings['UcalcMode']
        self.__use_with_dynamic_voltage_support = Settings['Use with Dynamic Voltage Support']
        # initialize deadtimes and other variables
        self.__initializeRideThroughSettings()
        if self.__Settings["Follow standard"] == "1547-2003":
            self.__rVs = [1.10, 0.88]
        else:
            self.__rVs, self.__rTs = self.__CreateOperationRegions()

        # For debugging only
        self.useAvgVoltage = False
        cycleAvg = 5
        freq = dssSolver.getFrequency()
        step = dssSolver.GetStepSizeSec()
        hist_size = math.ceil(cycleAvg / (step * freq))
        self.voltage = [1.0 for i in range(hist_size)]
        self.reactive_power = [0.0 for i in range(hist_size)]
        self.__VoltVioM = False
        self.__VoltVioP = False
        
        self.region = [3, 3, 3]
        
        self.voltage_hist = []
        self.power_hist = []
        self.timer_hist = []
        self.timer_act_hist = []
        
        return

    def Name(self):
        return self.__Name

    def ControlledElement(self):
        return "{}.{}".format(self.Class, self.Name)

    def debugInfo(self):
        return [self.__Settings['Control{}'.format(i+1)] for i in range(3)]

    def __initializeRideThroughSettings(self):
        self.__isConnected = True
        self.__Plimit = self.__Prated
        self.__CutoffTime = self.__dssSolver.GetDateTime()
        self.__ReconnStartTime = self.__dssSolver.GetDateTime() - datetime.timedelta(
            seconds=int(self.__Time_to_Pmax_sec))

        self.__TrippedPmaxDelay = 0
        self.__NormOper = True
        self.__NormOperStartTime = self.__dssSolver.GetDateTime()
        self.__uViolationtime = 99999
        self.__TrippedStartTime = self.__dssSolver.GetDateTime()
        self.__TrippedDeadtime = 0
        self.__faultCounter = 0
        self.__isinContioeousRegion = True
        self.__FaultwindowClearingStartTime = self.__dssSolver.GetDateTime()

        return

    def __CreateOperationRegions(self):
        uMaxTheo = 10
        tMax = 1e10


        OVtripPoints = [
            Point(uMaxTheo, self.__Settings['OV2 CT - sec']),
            Point(self.__Settings['OV2 - p.u.'], self.__Settings['OV2 CT - sec']),
            Point(self.__Settings['OV2 - p.u.'], self.__Settings['OV1 CT - sec']),
            Point(self.__Settings['OV1 - p.u.'], self.__Settings['OV1 CT - sec']),
            Point(self.__Settings['OV1 - p.u.'], tMax),
            Point(uMaxTheo, tMax)
        ]
        OVtripRegion = Polygon([[p.y, p.x] for p in OVtripPoints])

        UVtripPoints = [
            Point(0, self.__Settings['UV2 CT - sec']),
            Point(self.__Settings['UV2 - p.u.'], self.__Settings['UV2 CT - sec']),
            Point(self.__Settings['UV2 - p.u.'], self.__Settings['UV1 CT - sec']),
            Point(self.__Settings['UV1 - p.u.'], self.__Settings['UV1 CT - sec']),
            Point(self.__Settings['UV1 - p.u.'], tMax),
            Point(0, tMax)
        ]
        UVtripRegion = Polygon([[p.y, p.x] for p in UVtripPoints])

        if self.__Settings['Ride-through Category'] == 'Category I':
            ov2pu_eq = 1.20
            ov2sec_eq = 0.16
            ov1pu_min = 1.1
            ov1pu_max = 1.2
            ov1sec_min = 1
            ov1sec_max = 13
            uv2pu_min = 0.0
            uv2pu_max = 0.5
            uv2sec_min = 0.16
            uv2sec_max = 2.0
            uv1pu_min = 0.0
            uv1pu_max = 0.88
            uv1sec_min = 2.0
            uv1sec_max = 21
    
            V = [1.10, 0.88, 0.7, 1.20, 1.175, 1.15, 0.5, 0.5]
            T = [1.5, 0.7, 0.2, 0.5, 1, 0.16, 0.16]
            self.__faultCounterMax = 2
            self.__faultCounterClearingTimeSec = 20

        elif self.__Settings['Ride-through Category'] == 'Category II':
            ov2pu_eq = 1.20
            ov2sec_eq = 0.16
            ov1pu_min = 1.1
            ov1pu_max = 1.2
            ov1sec_min = 1
            ov1sec_max = 13
            uv2pu_min = 0.0
            uv2pu_max = 0.45
            uv2sec_min = 0.16
            uv2sec_max = 2.0
            uv1pu_min = 0.0
            uv1pu_max = 0.88
            uv1sec_min = 2.0
            uv1sec_max = 21

            V = [1.10, 0.88, 0.65, 1.20, 1.175, 1.15, 0.45, 0.30]
            T = [5, 3, 0.2, 0.5, 1, 0.32, 0.16]
            self.__faultCounterMax = 2
            self.__faultCounterClearingTimeSec = 10

        elif self.__Settings['Ride-through Category'] == 'Category III':
            ov2pu_eq = 1.20
            ov2sec_eq = 0.16
            ov1pu_min = 1.1
            ov1pu_max = 1.2
            ov1sec_min = 1
            ov1sec_max = 13
            uv2pu_min = 0.0
            uv2pu_max = 0.5
            uv2sec_min = 2.0
            uv2sec_max = 21.0
            uv1pu_min = 0.0
            uv1pu_max = 0.88
            uv1sec_min = 2.0
            uv1sec_max = 21.0

            V = [1.10, 0.88, 0.5, 1.2, 1.2, 1.2, 0.0, 0.0]
            T = [21, 10, 13, 13, 13, 1, 1]
            self.__faultCounterMax = 3
            self.__faultCounterClearingTimeSec = 5

        #check overvoltage points
        if self.__Settings['OV2 - p.u.'] != ov2pu_eq:
            print("User defined setting outside of IEEE 1547 acceptable range.")
            assert False

        if self.__Settings['OV2 CT - sec'] != ov2sec_eq:
            print("User defined setting outside of IEEE 1547 acceptable range.")
            assert False

        if self.__Settings['OV1 - p.u.'] < ov1pu_min and self.__Settings['OV1 - p.u.'] > ov1pu_max:
            print("User defined setting outside of IEEE 1547 acceptable range.")
            assert False

        if self.__Settings['OV1 CT - sec'] < ov1sec_min and self.__Settings['OV1 CT - sec'] > ov1sec_max:
            print("User defined setting outside of IEEE 1547 acceptable range.")
            assert False
        #check undervoltage points
        if self.__Settings['UV2 - p.u.'] < uv2pu_min and self.__Settings['UV2 - p.u.'] > uv2pu_max:
            print("User defined setting outside of IEEE 1547 acceptable range.")
            assert False

        if self.__Settings['UV2 CT - sec'] < uv2sec_min and self.__Settings['UV2 CT - sec'] > uv2sec_max:
            print("User defined setting outside of IEEE 1547 acceptable range.")
            assert False

        if self.__Settings['UV1 - p.u.'] < uv1pu_min and self.__Settings['UV1 - p.u.'] > uv1pu_max:
            print("User defined setting outside of IEEE 1547 acceptable range.")
            assert False

        if self.__Settings['UV1 CT - sec'] <uv1sec_min and self.__Settings['UV1 CT - sec'] > uv1sec_max:
            print("User defined setting outside of IEEE 1547 acceptable range.")
            assert False

        if not self.__use_with_dynamic_voltage_support:
            self._ControlledElm.SetParameter('Model', '7')
            self._ControlledElm.SetParameter('Vmaxpu', V[0])
            self._ControlledElm.SetParameter('Vminpu', V[1])

        ContineousPoints = [Point(V[0], 0), Point(V[0], tMax), Point(V[1], tMax), Point(V[1], 0)]
        ContineousRegion = Polygon([[p.y, p.x] for p in ContineousPoints])

        MandatoryPoints = [Point(V[1], 0), Point(V[1], T[0]), Point(V[2], T[1]), Point(V[2], 0)]
        MandatoryRegion = Polygon([[p.y, p.x] for p in MandatoryPoints])

        PermissiveOVPoints = [Point(V[3], 0), Point(V[3], T[2]), Point(V[4], T[2]), Point(V[4], T[3]),
                              Point(V[5], T[3]),
                              Point(V[5], T[4]), Point(V[0], T[4]), Point(V[0], 0.0)]
        PermissiveOVRegion = Polygon([[p.y, p.x] for p in PermissiveOVPoints])

        PermissiveUVPoints = [Point(V[2], 0), Point(V[2], T[5]), Point(V[6], T[5]), Point(V[6], T[6]),
                              Point(V[7], T[6]), Point(V[7], 0)]
        PermissiveUVRegion = Polygon([[p.y, p.x] for p in PermissiveUVPoints])

        ActiveRegion = MultiPolygon([OVtripRegion, UVtripRegion, ContineousRegion, MandatoryRegion,
                                     PermissiveOVRegion, PermissiveUVRegion])

        TotalPoints = [Point(uMaxTheo, 0), Point(uMaxTheo, tMax), Point(0, tMax), Point(0, 0)]
        TotalRegion = Polygon([[p.y, p.x] for p in TotalPoints])
        intersection = TotalRegion.intersection(ActiveRegion)
        MayTripRegion = TotalRegion.difference(intersection)

        if self.__Settings['Ride-through Category'] in ['Category I', 'Category II']:
            if self.__Settings['Permissive operation'] == 'Current limited':
                if self.__Settings['May trip operation'] == 'Permissive operation':
                    self.CurrLimRegion = unary_union(
                        [PermissiveOVRegion, PermissiveUVRegion, MandatoryRegion, MayTripRegion])
                    self.MomentarySucessionRegion = None
                    self.TripRegion = unary_union([OVtripRegion, UVtripRegion])
                else:
                    self.CurrLimRegion = unary_union([PermissiveOVRegion, PermissiveUVRegion, MandatoryRegion])
                    self.MomentarySucessionRegion = None
                    self.TripRegion = unary_union([OVtripRegion, UVtripRegion, MayTripRegion])
            else:
                if self.__Settings['May trip operation'] == 'Permissive operation':
                    self.CurrLimRegion = MandatoryRegion
                    self.MomentarySucessionRegion = unary_union([PermissiveOVRegion, PermissiveUVRegion, MayTripRegion])
                    self.TripRegion = unary_union([OVtripRegion, UVtripRegion])
                else:
                    self.CurrLimRegion = MandatoryRegion
                    self.MomentarySucessionRegion = unary_union([PermissiveOVRegion, PermissiveUVRegion])
                    self.TripRegion = unary_union([OVtripRegion, UVtripRegion, MayTripRegion])
        else:
            if self.__Settings['May trip operation'] == 'Permissive operation':
                self.CurrLimRegion = MandatoryRegion
                self.MomentarySucessionRegion = unary_union([PermissiveOVRegion, PermissiveUVRegion, MayTripRegion])
                self.TripRegion = unary_union([OVtripRegion, UVtripRegion])
            else:
                self.CurrLimRegion = MandatoryRegion
<<<<<<< HEAD
                self.MomentarySucessionRegion = cascaded_union([PermissiveOVRegion, PermissiveUVRegion])
                self.TripRegion = cascaded_union([OVtripRegion, UVtripRegion, MayTripRegion])
       
=======
                self.MomentarySucessionRegion = unary_union([PermissiveOVRegion, PermissiveUVRegion])
                self.TripRegion = unary_union([OVtripRegion, UVtripRegion, MayTripRegion])
>>>>>>> d5e1f46f
        self.NormalRegion = ContineousRegion
        return V, T

    def Update(self, Priority, Time, Update):

        Error = 0
        self.TimeChange = self.Time != (Priority, Time)
        self.Time = Time
        if Priority == 0:
            self.__isConnected = self.__Connect()
  
        if Priority == 2:
            uIn = self.__UpdateViolatonTimers()
            if self.__Settings["Follow standard"] == "1547-2018":
                self.VoltageRideThrough(uIn)
            elif self.__Settings["Follow standard"] == "1547-2003":
                self.Trip(uIn)
            else:
                raise Exception("Valid standard setting defined. Options are: 1547-2003, 1547-2018")
            
            P = -sum(self._ControlledElm.GetVariable('Powers')[::2])
            self.power_hist.append(P)
            self.voltage_hist.append(uIn)
            self.voltage_hist.append(uIn)
            self.timer_hist.append(self.__uViolationtime)
            self.timer_act_hist.append(self.__dssSolver.GetTotalSeconds())
        # if self.Time == 59 and Priority==2:
         
        #     if hasattr(self, "CurrLimRegion"):
            
        #         import matplotlib.pyplot as plt
        #         fig, (ax1, ax2) = plt.subplots(2,1)

        #         try:
        #             models = [MultiPolygon([self.CurrLimRegion]), self.MomentarySucessionRegion, self.TripRegion, MultiPolygon([self.NormalRegion])]
        #         except:
        #             try:
        #                 models = [self.CurrLimRegion, self.MomentarySucessionRegion, self.TripRegion, MultiPolygon([self.NormalRegion])]
        #             except:
        #                 try:
        #                     models = [MultiPolygon([self.CurrLimRegion]), self.MomentarySucessionRegion, self.TripRegion, self.NormalRegion]
        #                 except:
        #                     models = [self.CurrLimRegion, self.MomentarySucessionRegion, self.TripRegion, self.NormalRegion]
                        
        #         models = [i for i in models if i is not None]            
                
        #         colors = ["orange", "grey", "red", "green"]
        #         for m, c in zip(models, colors):
        #             for geom in m.geoms:    
        #                 xs, ys = geom.exterior.xy    
        #                 ax1.fill(xs, ys, alpha=0.35, fc=c, ec='none')
        #         ax1.set_xlim(0, 60)
        #         ax1.set_ylim(0, 1.20)
        #         ax1.scatter( self.timer_hist, self.voltage_hist)
        #         ax3 = ax2.twinx()
        #         ax2.set_ylabel('Power (kW) in green')
        #         ax3.set_ylabel('Voltage (p.u.) in red')
        #         ax2.plot(self.timer_act_hist[1:], self.power_hist[1:], c="green")
        #         ax3.plot(self.timer_act_hist[1:], self.voltage_hist[1:], c="red")
        #         fig.savefig(f"test.png")
        #         quit()

        return Error

    def Trip(self, uIn):
        """ Implementation of the IEEE1587-2003 voltage ride-through requirements for inverter systems
        """
        if uIn < 0.88:
            if self.__isConnected:
                self.__Trip(
                            Deadtime=30, 
                            Time2Pmax=0.4, 
                            forceTrip=False, 
                            permissive_to_trip=False
                            )
        return

    def VoltageRideThrough(self, uIn):
        """ Implementation of the IEEE1587-2018 voltage ride-through requirements for inverter systems
        """
        self.__faultCounterClearingTimeSec = 1

        Pm = Point(self.__uViolationtime, uIn)
        if Pm.within(self.CurrLimRegion):
            region = 0
            isinContioeousRegion = False
        elif self.MomentarySucessionRegion and Pm.within(self.MomentarySucessionRegion):
            region = 1
            isinContioeousRegion = False
            self.__Trip(self.__dssSolver.GetStepSizeSec(), 0.4, False)
        elif Pm.within(self.TripRegion):
            region = 2
            isinContioeousRegion = False
            if self.region == [3, 1, 1]:
                self.__Trip(self.__trip_deadtime_sec, self.__Time_to_Pmax_sec, False, True)
            else: 
                self.__Trip(self.__trip_deadtime_sec, self.__Time_to_Pmax_sec, False)
        else:
            isinContioeousRegion = True
            region = 3
            
        self.region = self.region[1:] + self.region[:1]
        self.region[0] = region

        if isinContioeousRegion and not self.__isinContioeousRegion:
            self.__FaultwindowClearingStartTime = self.__dssSolver.GetDateTime()
        clearingTime = (self.__dssSolver.GetDateTime() - self.__FaultwindowClearingStartTime).total_seconds()

        if self.__isinContioeousRegion and not isinContioeousRegion:
            if  clearingTime <= self.__faultCounterClearingTimeSec:
                self.__faultCounter += 1
                if self.__faultCounter > self.__faultCounterMax:
                    if self.__Settings['Multiple disturbances'] == 'Trip':
                        self.__Trip(self.__trip_deadtime_sec, self.__Time_to_Pmax_sec, True)
                        self.__faultCounter = 0
                    else:
                        pass
        if  clearingTime > self.__faultCounterClearingTimeSec and self.__faultCounter > 0:
            self.__faultCounter = 0
        self.__isinContioeousRegion = isinContioeousRegion
        return

    def __Connect(self):
        if not self.__isConnected:
            uIn = self._ControlledElm.GetVariable('VoltagesMagAng')[::2]
            uBase = self._ControlledElm.sBus[0].GetVariable('kVBase') * 1000
            if self.__UcalcMode == 'Max':
                uIn = max(uIn) / uBase
            elif self.__UcalcMode == 'Min': 
                uIn = min(uIn) / uBase
            else: 
                uIn = sum(uIn) / (uBase * len(uIn))
            if self.useAvgVoltage:
                self.voltage = self.voltage[1:] + self.voltage[:1]
                self.voltage[0] = uIn
                uIn = sum(self.voltage) / len(self.voltage)
            deadtime = (self.__dssSolver.GetDateTime() - self.__TrippedStartTime).total_seconds()
            if uIn < self.__rVs[0] and uIn > self.__rVs[1] and deadtime >= self.__TrippedDeadtime:
                
                self._ControlledElm.SetParameter('enabled', True)
                self._ControlledElm.SetParameter('Class', 0)
                self.__isConnected = True
                self._ControlledElm.SetParameter('kw', 0)
                self.__ReconnStartTime = self.__dssSolver.GetDateTime()
        else:
            conntime = (self.__dssSolver.GetDateTime() - self.__ReconnStartTime).total_seconds()
            self.__Plimit = conntime / self.__TrippedPmaxDelay * self.__Prated if conntime < self.__TrippedPmaxDelay \
                else self.__Prated
            self._ControlledElm.SetParameter('kw', self.__Plimit)
        return self.__isConnected

    def __Trip(self, Deadtime, Time2Pmax, forceTrip, permissive_to_trip=False):
        
        uIn = self._ControlledElm.GetVariable('VoltagesMagAng')[::2]
        uBase = self._ControlledElm.sBus[0].GetVariable('kVBase') * 1000
        uIn = max(uIn) / uBase if self.__UcalcMode == 'Max' else sum(uIn) / (uBase * len(uIn))
        
        #if self.Time >1:
        
        if self.__isConnected or forceTrip:
<<<<<<< HEAD

            self._ControlledElm.SetParameter('kw', 0)
            self._ControlledElm.SetParameter('kvar', 0)
            self._ControlledElm.SetParameter('Class', 1)
=======
            print(self._ControlledElm.GetInfo(), uIn, uBase)
            self._ControlledElm.SetParameter('enabled', False)
>>>>>>> d5e1f46f

            self.__isConnected = False
            self.__TrippedStartTime = self.__dssSolver.GetDateTime()
            self.__TrippedPmaxDelay = Time2Pmax
            self.__TrippedDeadtime = Deadtime
            
        elif permissive_to_trip:
<<<<<<< HEAD

            self._ControlledElm.SetParameter('kw', 0)
            self._ControlledElm.SetParameter('kvar', 0)
            self._ControlledElm.SetParameter('Class', 1)
=======
            print(self._ControlledElm.GetInfo(), uIn, uBase)
            self._ControlledElm.SetParameter('enabled', False)
>>>>>>> d5e1f46f

            self.__isConnected = False
            self.__TrippedStartTime = self.__dssSolver.GetDateTime()
            self.__TrippedPmaxDelay = Time2Pmax
            self.__TrippedDeadtime = Deadtime
        return

    def __UpdateViolatonTimers(self):
        uIn = self._ControlledElm.GetVariable('VoltagesMagAng')[::2]
        uBase = self._ControlledElm.sBus[0].GetVariable('kVBase') * 1000
        if self.__UcalcMode == 'Max':
            uIn = max(uIn) / uBase
        elif self.__UcalcMode == 'Min': 
            uIn = min(uIn) / uBase
        else: 
            uIn = sum(uIn) / (uBase * len(uIn)) 
        if self.useAvgVoltage:
            self.voltage = self.voltage[1:] + self.voltage[:1]
            self.voltage[0] = uIn
            uIn = sum(self.voltage) / len(self.voltage)

        if uIn < self.__rVs[0] and uIn > self.__rVs[1]:
            if not self.__NormOper:
                self.__NormOper = True
                self.__NormOperStartTime = self.__dssSolver.GetDateTime()
                self.__NormOperTime = 0
            else:
                self.__NormOperTime = (self.__dssSolver.GetDateTime() - self.__NormOperStartTime).total_seconds()
            self.__VoltVioM = False
            self.__VoltVioP = False
        else:
            if not self.__VoltVioM:
                self.__VoltVioM = True
                self.__uViolationstartTime = self.__dssSolver.GetDateTime()
                self.__uViolationtime = 0
            else:
                self.__uViolationtime = (self.__dssSolver.GetDateTime() - self.__uViolationstartTime).total_seconds()
        return uIn<|MERGE_RESOLUTION|>--- conflicted
+++ resolved
@@ -302,14 +302,10 @@
                 self.TripRegion = unary_union([OVtripRegion, UVtripRegion])
             else:
                 self.CurrLimRegion = MandatoryRegion
-<<<<<<< HEAD
-                self.MomentarySucessionRegion = cascaded_union([PermissiveOVRegion, PermissiveUVRegion])
-                self.TripRegion = cascaded_union([OVtripRegion, UVtripRegion, MayTripRegion])
-       
-=======
+
                 self.MomentarySucessionRegion = unary_union([PermissiveOVRegion, PermissiveUVRegion])
                 self.TripRegion = unary_union([OVtripRegion, UVtripRegion, MayTripRegion])
->>>>>>> d5e1f46f
+
         self.NormalRegion = ContineousRegion
         return V, T
 
@@ -470,15 +466,11 @@
         #if self.Time >1:
         
         if self.__isConnected or forceTrip:
-<<<<<<< HEAD
 
             self._ControlledElm.SetParameter('kw', 0)
             self._ControlledElm.SetParameter('kvar', 0)
             self._ControlledElm.SetParameter('Class', 1)
-=======
-            print(self._ControlledElm.GetInfo(), uIn, uBase)
-            self._ControlledElm.SetParameter('enabled', False)
->>>>>>> d5e1f46f
+
 
             self.__isConnected = False
             self.__TrippedStartTime = self.__dssSolver.GetDateTime()
@@ -486,15 +478,11 @@
             self.__TrippedDeadtime = Deadtime
             
         elif permissive_to_trip:
-<<<<<<< HEAD
 
             self._ControlledElm.SetParameter('kw', 0)
             self._ControlledElm.SetParameter('kvar', 0)
             self._ControlledElm.SetParameter('Class', 1)
-=======
-            print(self._ControlledElm.GetInfo(), uIn, uBase)
-            self._ControlledElm.SetParameter('enabled', False)
->>>>>>> d5e1f46f
+
 
             self.__isConnected = False
             self.__TrippedStartTime = self.__dssSolver.GetDateTime()
