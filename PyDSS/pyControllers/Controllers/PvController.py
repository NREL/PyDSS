--- conflicted
+++ resolved
@@ -1,5 +1,6 @@
 from  PyDSS.pyControllers.pyControllerAbstract import ControllerAbstract
 import math
+import abc
 
 class PvController(ControllerAbstract):
     """Implementation of smart control modes of modern inverter systems. Subclass of the :class:`PyDSS.pyControllers.pyControllerAbstract.ControllerAbstract` abstract class.
@@ -21,7 +22,7 @@
     def __init__(self, PvObj, Settings, dssInstance, ElmObjectList, dssSolver):
         """Constructor method
         """
-        super(PvController).__init__()
+        super(PvController, self).__init__(PvObj, Settings, dssInstance, ElmObjectList, dssSolver)
         self.TimeChange = False
         self.Time = (-1, 0)
 
@@ -32,7 +33,6 @@
         self.__pDisconnected = False
 
         self.__ElmObjectList = ElmObjectList
-        #print(PvObj.Bus[0] + ' - ' + PvObj.sBus[0].GetInfo())
         self.ControlDict = {
             'None'           : lambda: 0,
             'CPF'            : self.CPFcontrol,
@@ -43,11 +43,12 @@
         }
 
         self.__ControlledElm = PvObj
-        Class, Name = self.__ControlledElm.GetInfo()
-        assert (Class.lower()=='pvsystem'), 'PvController works only with an OpenDSS PVSystem element'
-        self.__Name = 'pyCont_' + Class + '_' + Name
-        if '_' in Name:
-            self.Phase = Name.split('_')[1]
+        self.ceClass, self.ceName = self.__ControlledElm.GetInfo()
+
+        assert (self.ceClass.lower()=='pvsystem'), 'PvController works only with an OpenDSS PVSystem element'
+        self.__Name = 'pyCont_' + self.ceClass + '_' +  self.ceName
+        if '_' in  self.ceName:
+            self.Phase =  self.ceName.split('_')[1]
         else:
             self.Phase = None
         self.__ElmObjectList = ElmObjectList
@@ -60,8 +61,8 @@
         self.__Srated = float(PvObj.GetParameter('kVA'))
         self.__Prated = float(PvObj.GetParameter('Pmpp'))
         self.__Qrated = float(PvObj.GetParameter('kVARlimit'))
-        self.__cutin = float(PvObj.SetParameter('%cutin', Settings['%PCutin'])) / 100
-        self.__cutout = float(PvObj.SetParameter('%cutout',Settings['%PCutout'])) / 100
+        self.__cutin = float(PvObj.SetParameter('%cutin', 0)) / 100
+        self.__cutout = float(PvObj.SetParameter('%cutout', 0)) / 100
         self.__dampCoef = Settings['DampCoef']
 
         self.__PFrated = Settings['PFlim']
@@ -70,14 +71,39 @@
 
         self.update = [self.ControlDict[Settings['Control' + str(i)]] for i in [1, 2, 3]]
 
+        if Settings["Priority"] == "Var":
+            PvObj.SetParameter('WattPriority', "False")
+        else:
+            PvObj.SetParameter('WattPriority', "True")
+        #PvObj.SetParameter('VarFollowInverter', "False")
+
         #self.QlimPU = self.__Qrated / self.__Srated if self.__Qrated < self.__Srated else 1
+        if 'VmeaMethod' not in self.__Settings:
+            self.__Settings['VmeaMethod'] = "max"
+
         self.QlimPU = min(self.__Qrated / self.__Srated, Settings['QlimPU'], 1.0)
+        self.itr = 0
         return
+
+    def Name(self):
+        return self.__Name
+
+    def ControlledElement(self):
+        return "{}.{}".format(self.ceClass, self.ceName)
+
+    def debugInfo(self):
+        return [self.__Settings['Control{}'.format(i+1)] for i in range(3)]
 
     def Update(self, Priority, Time, Update):
         self.TimeChange = self.Time != (Priority, Time)
         self.Time = (Priority, Time)
         Ppv = -sum(self.__ControlledElm.GetVariable('Powers')[::2]) / self.__Prated
+
+        if self.TimeChange:
+            self.itr = 0
+        else:
+            self.itr += 1
+
         if self.__pDisconnected:
             if Ppv < self.__cutin:
                 return 0
@@ -100,6 +126,8 @@
         uIn = max(self.__ControlledElm.sBus[0].GetVariable('puVmagAngle')[::2])
         Ppv = -sum(self.__ControlledElm.GetVariable('Powers')[::2]) / self.__Srated
         Qpv = -sum(self.__ControlledElm.GetVariable('Powers')[1::2]) / self.__Srated
+
+
         #PpvoutPU = Ppv / self.__Prated
 
         Plim = (1 - Qpv ** 2) ** 0.5 if self.__Settings['VWtype'] == 'Available Power' else 1
@@ -129,8 +157,6 @@
 
         Error = abs(dP)
         self.oldPcalc = Ppv
-        # if Error > 0.1:
-        #     print((self.__Name, uIn, Qpv, Plim, Ppv, Pcalc, self.Pmppt, dP, self.pf))
         return Error
 
     def CutoffControl(self):
@@ -145,14 +171,12 @@
                 return 0
             else:
                 self.__vDisconnected = True
-                # print('Disconnecting {} at voltage {:.2f}'.format(self.__Name, uIn))
                 return self.__Prated
 
         if self.TimeChange and self.__vDisconnected and uIn < uCut:
             self.__ControlledElm.SetParameter('pctPmpp', self.Pmppt)
             self.__ControlledElm.SetParameter('pf', self.pf)
             self.__vDisconnected = False
-            # print('Reconnecting {} at voltage {:.2f}'.format(self.__Name, uIn))
             return self.__Prated
 
         return 0
@@ -162,8 +186,8 @@
         """
         PFset = self.__Settings['pf']
         PFact = self.__ControlledElm.GetParameter('pf')
-        Ppv = abs(sum(self.__ControlledElm.GetVariable('Powers')[::2]))/ self.__Srated
-        Qpv = -sum(self.__ControlledElm.GetVariable('Powers')[1::2])/ self.__Srated
+        Ppv = abs(sum(self.__ControlledElm.GetVariable('Powers')[::2])) / self.__Srated
+        Qpv = -sum(self.__ControlledElm.GetVariable('Powers')[1::2]) / self.__Srated
 
         if self.__Settings['cpf-priority'] == 'PF':
            # if self.TimeChange:
@@ -180,8 +204,6 @@
                 self.Pmppt = 100
             else:
                 self.Pmppt = Plim  * self.__Srated
-            #print(self.Pmppt , self.__Srated)
-
 
         Error = abs(PFset + PFact)
         self.__ControlledElm.SetParameter('pf', str(-PFset))
@@ -195,7 +217,7 @@
         PFmin = self.__Settings['pfMin']
         PFmax = self.__Settings['pfMax']
         self.__dssSolver.reSolve()
-        Pcalc = abs(sum(-(float(x)) for x in self.__ControlledElm.GetVariable('Powers')[0::2]) )/ self.__Srated
+        Pcalc = abs(sum(-(float(x)) for x in self.__ControlledElm.GetVariable('Powers')[0::2]) ) / self.__Srated
         if Pcalc > 0:
             if Pcalc < Pmin:
                 PF = PFmax
@@ -228,12 +250,25 @@
         """
         uMin = self.__Settings['uMin']
         uMax = self.__Settings['uMax']
-        pfLim = self.__Settings['PFlim']
         uDbMin = self.__Settings['uDbMin']
         uDbMax = self.__Settings['uDbMax']
-        Priority = self.__Settings['Priority']
-
-        uIn = max(self.__ControlledElm.sBus[0].GetVariable('puVmagAngle')[::2])
+
+        kVBase =self.__ControlledElm.sBus[0].GetVariable('kVBase') * 1000
+
+        Umag = self.__ControlledElm.GetVariable('VoltagesMagAng')[::2]
+        Umag = [i for i in Umag if i != 0]
+        if self.__Settings['VmeaMethod'].lower() == "mean":
+            uIn = sum(Umag) / (len(Umag) * kVBase)
+        elif self.__Settings['VmeaMethod'].lower() == "min":
+            uIn = min(Umag) / kVBase
+        elif self.__Settings['VmeaMethod'].lower() == "1":
+            uIn = Umag[0] / kVBase
+        elif self.__Settings['VmeaMethod'].lower() == "2":
+            uIn = Umag[1] / kVBase
+        elif self.__Settings['VmeaMethod'].lower() == "3":
+            uIn = Umag[3] / kVBase
+        else:
+            uIn = max(Umag) / kVBase
 
         m1 = self.QlimPU / (uMin - uDbMin)
         m2 = self.QlimPU / (uDbMax - uMax)
@@ -257,50 +292,17 @@
         elif uIn >= uMax:
             Qcalc = -self.QlimPU
 
-<<<<<<< HEAD
-        # adding heavy ball term to improve convergence
-        Qcalc = Qpv + (Qcalc - Qpv) * 0.5 / self.__dampCoef + (Qpv - self.oldQcalc) * 0.1 / self.__dampCoef
-        dQ = abs(Qcalc - Qpv)
-=======
         Qcalc = Qpv + (Qcalc - Qpv) * 0.5 / self.__dampCoef + (Qpv - self.oldQpv) * 0.1 / self.__dampCoef
->>>>>>> def06b01
-
-        if Priority == 'Var':
-            Plim = (1 - Qcalc ** 2) ** 0.5
-            # Pcalc = Pcalc + (Plim - Pcalc) * self.__Settings['qDampCoef']
-            # self.Pmppt = Pcalc / self.__Prated * self.__Srated * 100
-            if self.TimeChange:
-                self.Pmppt = 100
-            if Pcalc > Plim and self.TimeChange is False:
-                self.Pmppt = Plim / self.__Prated * self.__Srated * 100
-                Pcalc = Plim
-            self.__ControlledElm.SetParameter('pctPmpp', self.Pmppt)
-        else:
-            # no watt priority defined yet
+
+        if Pcalc > 0:
+            if self.__ControlledElm.NumPhases == 2:
+                self.__ControlledElm.SetParameter('kvar', Qcalc * self.__Srated * 1.3905768334328491495461135972974)
+            else:
+                self.__ControlledElm.SetParameter('kvar', Qcalc * self.__Srated)
+        else:
             pass
 
-        if Pcalc > 0:
-            self.pf = math.cos(math.atan(Qcalc / Pcalc))
-            if self.__Settings['Enable PF limit'] and abs(self.pf) < pfLim:
-                self.pf = pfLim
-            if Qcalc < 0:
-                self.pf = -self.pf
-            self.__ControlledElm.SetParameter('pf', self.pf)
-        else:
-            #print('Warning: PV power is <0 and VVar controller is active.')
-            #print(self.__Name, Qcalc , Qpv, self.Time, dQ)
-            # self.pf = 0
-            # dQ = 0 # forces VVarr off when PV is off, is that correct?
-            pass
-
-<<<<<<< HEAD
-        Error = abs(dQ)
-        # if Error > 0.1 or math.isnan(Error):
-        #     print((self.__Name, uIn, Qcalc, Qpv, self.oldQcalc, dQ, Pcalc, self.pf, self.__ControlledElm.GetVariable('Powers')))
-        self.oldQcalc = Qpv
-=======
         Error = abs(Qpv- self.oldQpv)
         self.oldQpv = Qpv
->>>>>>> def06b01
 
         return Error